--- conflicted
+++ resolved
@@ -231,9 +231,6 @@
     assert config.large_table_threshold == 15
     assert config.large_table_row_overlap_threshold == 0.3
     assert config.large_table_maximum_rows == 1500
-<<<<<<< HEAD
-    assert config.force_large_table_assumption is True
-=======
     assert config.force_large_table_assumption is True
 
 
@@ -378,5 +375,4 @@
 
     assert result == cached_tables
     assert len(result) == 1
-    assert result[0]["text"] == "cached table"
->>>>>>> 0114f19b
+    assert result[0]["text"] == "cached table"