--- conflicted
+++ resolved
@@ -187,15 +187,7 @@
     def test_cli_config_command_no_file(self, tmp_path: Path) -> None:
         """Test config command when no config file exists."""
         result = subprocess.run(
-<<<<<<< HEAD
-            [sys.executable, "-m", "kreuzberg", "config"],
-            check=False,
-            capture_output=True,
-            text=True,
-            cwd=Path(tempfile.gettempdir()),
-=======
             [sys.executable, "-m", "kreuzberg", "config"], check=False, capture_output=True, text=True, cwd=tmp_path
->>>>>>> 0114f19b
         )
 
         assert result.returncode == 0
