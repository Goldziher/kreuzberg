from __future__ import annotations

from pathlib import Path
from typing import TYPE_CHECKING, Any
from unittest.mock import Mock

import pytest
from PIL import Image

from kreuzberg import PSMMode
from kreuzberg._ocr._tesseract import (
    TesseractBackend,
)
from kreuzberg._types import ExtractionResult
from kreuzberg.exceptions import MissingDependencyError, OCRError, ValidationError

if TYPE_CHECKING:
    from pytest_mock import MockerFixture


@pytest.fixture
def backend() -> TesseractBackend:
    return TesseractBackend()


@pytest.fixture
def mock_run_process(mocker: MockerFixture) -> Mock:
    async def async_run_sync(command: list[str], **kwargs: Any) -> Mock:
        result = Mock()
        result.stdout = b"tesseract 5.0.0"
        result.returncode = 0
        result.stderr = b""

        if "--version" in command and command[0].endswith("tesseract"):
            return result

        if len(command) >= 3 and command[0].endswith("tesseract"):
            output_file = command[2]
            if "test_process_image_with_tesseract_invalid_input" in str(kwargs.get("cwd")):
                result.returncode = 1
                result.stderr = b"Error processing file"
                raise OCRError("Error processing file")

            Path(f"{output_file}.txt").write_text("Sample OCR text")
            result.returncode = 0
            return result

        return result

    mock = mocker.patch("kreuzberg._ocr._tesseract.run_process")
    mock.return_value = Mock()
    mock.return_value.stdout = b"tesseract 5.0.0"
    mock.return_value.returncode = 0
    mock.return_value.stderr = b""
    mock.side_effect = async_run_sync
    return mock


@pytest.fixture
def mock_run_process_invalid(mocker: MockerFixture) -> Mock:
    async def run_sync(command: list[str], **kwargs: Any) -> Mock:
        result = Mock()
        result.stdout = b"tesseract 4.0.0"
        result.returncode = 0
        result.stderr = b""
        return result

    mock = mocker.patch("kreuzberg._ocr._tesseract.run_process")
    mock.return_value = Mock()
    mock.return_value.stdout = b"tesseract 4.0.0"
    mock.return_value.returncode = 0
    mock.side_effect = run_sync
    return mock


@pytest.fixture
def mock_run_process_error(mocker: MockerFixture) -> Mock:
    async def run_sync(command: list[str], **kwargs: Any) -> Mock:
        raise FileNotFoundError

    mock = mocker.patch("kreuzberg._ocr._tesseract.run_process")
    mock.side_effect = run_sync
    return mock


@pytest.mark.anyio
async def test_validate_tesseract_version(backend: TesseractBackend, mock_run_process: Mock) -> None:
    await backend._validate_tesseract_version()
    mock_run_process.assert_called_with(["tesseract", "--version"])


@pytest.fixture(autouse=True)
def reset_version_ref(mocker: MockerFixture) -> None:
    mocker.patch("kreuzberg._ocr._tesseract.TesseractBackend._version_checked", False)


@pytest.mark.anyio
async def test_validate_tesseract_version_invalid(
    backend: TesseractBackend, mock_run_process_invalid: Mock, reset_version_ref: None
) -> None:
    with pytest.raises(MissingDependencyError) as excinfo:
        await backend._validate_tesseract_version()

    error_message = str(excinfo.value)
    assert "Tesseract version 5" in error_message
    assert "required" in error_message


@pytest.mark.anyio
async def test_validate_tesseract_version_missing(
    backend: TesseractBackend, mock_run_process_error: Mock, reset_version_ref: None
) -> None:
    with pytest.raises(MissingDependencyError) as excinfo:
        await backend._validate_tesseract_version()

    error_message = str(excinfo.value)
    assert "Tesseract version 5" in error_message
    assert "required" in error_message


@pytest.mark.anyio
async def test_process_file(backend: TesseractBackend, mock_run_process: Mock, ocr_image: Path) -> None:
    result = await backend.process_file(ocr_image, language="eng", psm=PSMMode.AUTO)
    assert isinstance(result, ExtractionResult)
    assert result.content.strip() == "Sample OCR text"


@pytest.mark.anyio
async def test_process_file_with_options(backend: TesseractBackend, mock_run_process: Mock, ocr_image: Path) -> None:
    result = await backend.process_file(ocr_image, language="eng", psm=PSMMode.AUTO)
    assert isinstance(result, ExtractionResult)
    assert result.content.strip() == "Sample OCR text"


@pytest.mark.anyio
async def test_process_file_error(backend: TesseractBackend, mock_run_process: Mock, ocr_image: Path) -> None:
    async def error_side_effect(*args: Any, **kwargs: Any) -> Mock:
        if args and isinstance(args[0], list) and "--version" in args[0]:
            result = Mock()
            result.returncode = 0

            stdout_mock = Mock()
            stdout_mock.decode = Mock(return_value="tesseract 5.0.0")
            result.stdout = stdout_mock
            result.stderr = b""
            return result

        result = Mock()
        result.returncode = 1
        result.stderr = b"Error processing file"
        return result

    TesseractBackend._version_checked = False
    mock_run_process.side_effect = error_side_effect

    with pytest.raises(OCRError, match="OCR failed with a non-0 return code"):
        await backend.process_file(ocr_image, language="eng", psm=PSMMode.AUTO)


@pytest.mark.anyio
async def test_process_file_runtime_error(backend: TesseractBackend, mock_run_process: Mock, ocr_image: Path) -> None:
    call_count = 0

    async def runtime_error_side_effect(*args: Any, **kwargs: Any) -> Mock:
        nonlocal call_count
        call_count += 1

        if call_count == 1:
            result = Mock()
            result.returncode = 0

            stdout_mock = Mock()
            stdout_mock.decode = Mock(return_value="tesseract 5.0.0")
            result.stdout = stdout_mock
            result.stderr = b""
            return result

        raise RuntimeError("Command failed")

    TesseractBackend._version_checked = False
    mock_run_process.side_effect = runtime_error_side_effect

    with pytest.raises(OCRError, match="Failed to OCR using tesseract"):
        await backend.process_file(ocr_image, language="eng", psm=PSMMode.AUTO)


@pytest.mark.anyio
async def test_process_image(backend: TesseractBackend, mock_run_process: Mock) -> None:
    image = Image.new("RGB", (100, 100))
    result = await backend.process_image(image, language="eng", psm=PSMMode.AUTO)
    assert isinstance(result, ExtractionResult)
    assert result.content.strip() == "Sample OCR text"


@pytest.mark.anyio
async def test_process_image_with_tesseract_pillow(backend: TesseractBackend, mock_run_process: Mock) -> None:
    image = Image.new("RGB", (100, 100))
    result = await backend.process_image(image)
    assert isinstance(result, ExtractionResult)
    assert result.content.strip() == "Sample OCR text"


@pytest.mark.anyio
async def test_integration_process_file(backend: TesseractBackend, ocr_image: Path) -> None:
    result = await backend.process_file(ocr_image, language="eng", psm=PSMMode.AUTO)
    assert isinstance(result, ExtractionResult)
    assert result.content.strip()


@pytest.mark.anyio
async def test_process_file_with_invalid_language(
    backend: TesseractBackend, ocr_image: Path, monkeypatch
) -> None:
    # Patch run_process to raise ValidationError for invalid language
    from kreuzberg.exceptions import ValidationError
    async def fake_run_process(*args, **kwargs):
        raise ValidationError("not supported by Tesseract")
    monkeypatch.setattr("kreuzberg._ocr._tesseract.run_process", fake_run_process)
    with pytest.raises(ValidationError, match="not supported by Tesseract"):
        await backend.process_file(ocr_image, language="invalid_lang")


@pytest.mark.parametrize(
    "language_code,expected_result",
    [
        ("eng", "eng"),
        ("ENG", "eng"),
        ("deu", "deu"),
        ("fra", "fra"),
        ("spa", "spa"),
        ("jpn", "jpn"),
        ("chi_sim", "chi_sim"),
        ("chi_tra", "chi_tra"),
    ],
)
def test_validate_language_code_valid(language_code: str, expected_result: str) -> None:
    result = TesseractBackend._validate_language_code(language_code)
    assert result == expected_result


@pytest.mark.parametrize(
    "invalid_language_code",
    [
        "invalid",
        "english",
        "español",
        "русский",
        "en",
        "de",
        "fr",
        "zh",
        "",
        "123",
    ],
)
def test_validate_language_code_invalid(invalid_language_code: str) -> None:
    with pytest.raises(ValidationError) as excinfo:
        TesseractBackend._validate_language_code(invalid_language_code)

    assert "language_code" in excinfo.value.context
    assert excinfo.value.context["language_code"] == invalid_language_code
    assert "supported_languages" in excinfo.value.context

    assert "not supported by Tesseract" in str(excinfo.value)


@pytest.mark.anyio
async def test_integration_process_image(backend: TesseractBackend, ocr_image: Path) -> None:
    image = Image.open(ocr_image)
    with image:
        result = await backend.process_image(image, language="eng", psm=PSMMode.AUTO)
        assert isinstance(result, ExtractionResult)
        assert result.content.strip()


@pytest.mark.anyio
async def test_process_file_linux(backend: TesseractBackend, mocker: MockerFixture) -> None:
    mocker.patch("sys.platform", "linux")

    async def linux_mock_run(*args: Any, **kwargs: Any) -> Mock:
        result = Mock()
        result.returncode = 0
        result.stdout = b"tesseract 5.0.0" if "--version" in args[0] else b"test output"
        result.stderr = b""
        return result

    mock_run = mocker.patch("kreuzberg._ocr._tesseract.run_process", side_effect=linux_mock_run)

    TesseractBackend._version_checked = False
    await backend.process_file(Path("test.png"), language="eng", psm=PSMMode.AUTO)

<<<<<<< HEAD
    assert any(call[1].get("env") == {"OMP_THREAD_LIMIT": "1"} for call in mock_run.call_args_list)
=======
    assert any(call[1].get("env") == {"OMP_THREAD_LIMIT": "1"} for call in mock_run.call_args_list)


@pytest.mark.anyio
async def test_process_image_cache_processing_coordination(
    backend: TesseractBackend, tmp_path: Path, mocker: MockerFixture
) -> None:
    """Test cache processing coordination for process_image - covers lines 256-264."""
    from kreuzberg._utils._cache import get_ocr_cache

    test_image = Image.new("RGB", (100, 50), color="white")

    mocker.patch(
        "kreuzberg._ocr._tesseract.run_process", return_value=Mock(returncode=0, stdout=b"tesseract 5.0.0", stderr=b"")
    )

    import anyio

    cache = get_ocr_cache()

    import hashlib

    image_bytes = b"fake image bytes"
    image_hash = hashlib.sha256(image_bytes).hexdigest()[:16]

    cache.mark_processing(image_hash=image_hash, config="test_config")

    async def complete_processing(event: anyio.Event) -> None:
        await anyio.sleep(0.1)
        cache.mark_complete(image_hash=image_hash, config="test_config")

        cache.set(
            ExtractionResult(content="cached text", mime_type="text/plain", metadata={}, chunks=[], tables=[]),
            image_hash=image_hash,
            config="test_config",
        )
        event.set()

    async with anyio.create_task_group() as nursery:
        completion_event = anyio.Event()
        nursery.start_soon(complete_processing, completion_event)

        mock_hash_obj = Mock()
        mock_hash_obj.hexdigest.return_value = image_hash + "0" * 48
        mocker.patch("kreuzberg._ocr._tesseract.hashlib.sha256", return_value=mock_hash_obj)

        result = await backend.process_image(test_image, language="eng")

        assert result.content == "cached text"

        await completion_event.wait()


@pytest.mark.anyio
async def test_process_file_cache_processing_coordination(
    backend: TesseractBackend, tmp_path: Path, mocker: MockerFixture
) -> None:
    """Test cache processing coordination for process_file - covers lines 323-331."""
    from kreuzberg._utils._cache import get_ocr_cache

    test_file = tmp_path / "test.png"
    test_image = Image.new("RGB", (100, 50), color="white")
    test_image.save(test_file)

    mocker.patch(
        "kreuzberg._ocr._tesseract.run_process", return_value=Mock(returncode=0, stdout=b"tesseract 5.0.0", stderr=b"")
    )

    import anyio

    cache = get_ocr_cache()

    # Generate cache key based on file - must match the format in process_file  # ~keep
    file_stat = test_file.stat()
    file_info = {
        "path": str(test_file.resolve()),
        "size": file_stat.st_size,
        "mtime": file_stat.st_mtime,
    }
    cache_kwargs = {
        "file_info": str(sorted(file_info.items())),
        "ocr_backend": "tesseract",
        "ocr_config": str(sorted([("language", "eng")])),
    }

    cache.mark_processing(**cache_kwargs)

    async def complete_processing(event: anyio.Event) -> None:
        await anyio.sleep(0.1)
        cache.mark_complete(**cache_kwargs)
        cache.set(
            ExtractionResult(content="cached file text", mime_type="text/plain", metadata={}, chunks=[], tables=[]),
            **cache_kwargs,
        )
        event.set()

    async with anyio.create_task_group() as nursery:
        completion_event = anyio.Event()
        nursery.start_soon(complete_processing, completion_event)

        # This should trigger cache coordination  # ~keep
        result = await backend.process_file(test_file, language="eng")

        # Should get cached result  # ~keep
        assert result.content == "cached file text"

        await completion_event.wait()


def test_validate_language_code_error() -> None:
    """Test language code validation error - covers line 436."""
    backend = TesseractBackend()

    with pytest.raises(ValidationError, match="provided language code is not supported"):
        backend._validate_language_code("invalid_language_code_that_is_too_long_and_invalid")


@pytest.mark.anyio
async def test_process_image_validation_error(backend: TesseractBackend) -> None:
    """Test validation error in process_image - covers line 251."""

    test_image = Image.new("RGB", (1, 1), color="white")

    from unittest.mock import patch

    with patch.object(backend, "_validate_language_code", side_effect=ValidationError("Invalid language")):
        with pytest.raises(ValidationError, match="Invalid language"):
            await backend.process_image(test_image, language="invalid")


@pytest.mark.anyio
async def test_process_file_validation_error(backend: TesseractBackend, tmp_path: Path) -> None:
    """Test validation error in process_file - covers line 357."""

    test_file = tmp_path / "test.png"
    test_image = Image.new("RGB", (100, 50), color="white")
    test_image.save(test_file)

    from unittest.mock import patch

    with patch.object(backend, "_validate_language_code", side_effect=ValidationError("Invalid language")):
        with pytest.raises(ValidationError, match="Invalid language"):
            await backend.process_file(test_file, language="invalid")
>>>>>>> 0114f19b
<|MERGE_RESOLUTION|>--- conflicted
+++ resolved
@@ -289,9 +289,6 @@
     TesseractBackend._version_checked = False
     await backend.process_file(Path("test.png"), language="eng", psm=PSMMode.AUTO)
 
-<<<<<<< HEAD
-    assert any(call[1].get("env") == {"OMP_THREAD_LIMIT": "1"} for call in mock_run.call_args_list)
-=======
     assert any(call[1].get("env") == {"OMP_THREAD_LIMIT": "1"} for call in mock_run.call_args_list)
 
 
@@ -434,5 +431,4 @@
 
     with patch.object(backend, "_validate_language_code", side_effect=ValidationError("Invalid language")):
         with pytest.raises(ValidationError, match="Invalid language"):
-            await backend.process_file(test_file, language="invalid")
->>>>>>> 0114f19b
+            await backend.process_file(test_file, language="invalid")