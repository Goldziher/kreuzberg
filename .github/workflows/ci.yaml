--- conflicted
+++ resolved
@@ -44,11 +44,7 @@
     strategy:
       matrix:
         os: [ ubuntu-latest, macOS-latest, windows-latest ]
-<<<<<<< HEAD
-        python: [ "3.9", "3.10", "3.11", "3.12", "3.13" ]
-=======
         python: ${{ github.event_name == 'pull_request' && fromJSON('["3.13"]') || fromJSON('["3.10", "3.11", "3.12", "3.13"]') }}
->>>>>>> 0114f19b
     runs-on: ${{ matrix.os }}
     timeout-minutes: 20
     steps:
