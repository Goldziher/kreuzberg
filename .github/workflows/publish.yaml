--- conflicted
+++ resolved
@@ -1646,7 +1646,6 @@
           gpg-passphrase: ${{ secrets.GPP_PASSPHRASE }}
 
       - name: Cache PDFium
-<<<<<<< HEAD
         if: ${{ needs.prepare.outputs.dry_run != 'true' && steps.maven_check.outputs.exists != 'true' }}
         uses: ./.github/actions/cache-pdfium
         with:
@@ -1654,15 +1653,6 @@
 
       - name: Download PDFium
         if: ${{ needs.prepare.outputs.dry_run != 'true' && steps.maven_check.outputs.exists != 'true' }}
-=======
-        if: ${{ needs.prepare.outputs.dry_run != 'true' && steps.maven_check.outputs.exists != 'true' }}
-        uses: ./.github/actions/cache-pdfium
-        with:
-          pdfium-version: ${{ env.PDFIUM_VERSION }}
-
-      - name: Download PDFium
-        if: ${{ needs.prepare.outputs.dry_run != 'true' && steps.maven_check.outputs.exists != 'true' }}
->>>>>>> 30ee083b
         uses: ./.github/actions/download-pdfium
         with:
           pdfium-version: ${{ env.PDFIUM_VERSION }}
