--- conflicted
+++ resolved
@@ -1,10 +1,6 @@
 [project]
 name = "kreuzberg"
-<<<<<<< HEAD
-version = "3.2.0"
-=======
 version = "3.4.2"
->>>>>>> 0114f19b
 description = "A text extraction library supporting PDFs, images, office documents and more"
 readme = "README.md"
 keywords = [
@@ -21,21 +17,13 @@
 ]
 license = { text = "MIT" }
 authors = [ { name = "Na'aman Hirschfeld", email = "nhirschfed@gmail.com" } ]
-<<<<<<< HEAD
-requires-python = ">=3.9"
-=======
 requires-python = ">=3.10"
->>>>>>> 0114f19b
 classifiers = [
   "Development Status :: 5 - Production/Stable",
   "Intended Audience :: Developers",
   "License :: OSI Approved :: MIT License",
   "Operating System :: OS Independent",
   "Programming Language :: Python :: 3 :: Only",
-<<<<<<< HEAD
-  "Programming Language :: Python :: 3.9",
-=======
->>>>>>> 0114f19b
   "Programming Language :: Python :: 3.10",
   "Programming Language :: Python :: 3.11",
   "Programming Language :: Python :: 3.12",
@@ -60,27 +48,6 @@
 ]
 
 optional-dependencies.all = [
-<<<<<<< HEAD
-  # easyocr
-  "easyocr>=1.7.2",
-  # gmft
-  "gmft>=0.4.1",
-  # paddle
-  "paddleocr>=3.0.2",
-  "paddlepaddle>=3.0.0",
-  # chunking
-  "semantic-text-splitter>=0.27.0",
-  "setuptools>=80.9.0",
-]
-optional-dependencies.chunking = [
-  "semantic-text-splitter>=0.27.0",
-]
-optional-dependencies.easyocr = [
-  "easyocr>=1.7.2",
-]
-optional-dependencies.gmft = [
-  "gmft>=0.4.1",
-=======
   "kreuzberg[api,chunking,cli,easyocr,gmft,paddleocr]",
 ]
 optional-dependencies.api = [ "litestar[standard,structlog,opentelemetry]>=2.1.6" ]
@@ -90,7 +57,6 @@
   "click>=8.2.1",
   "rich>=14.0.0",
   "tomli>=2.0.0; python_version<'3.11'",
->>>>>>> 0114f19b
 ]
 optional-dependencies.paddleocr = [
   "paddleocr>=3.0.2",
@@ -195,20 +161,13 @@
 fail_under = 95
 
 [tool.mypy]
-<<<<<<< HEAD
-packages = [ "kreuzberg", "tests" ]
-python_version = "3.9"
-=======
 packages = [ "kreuzberg", "tests", "benchmarks.src.kreuzberg_benchmarks" ]
 python_version = "3.10"
->>>>>>> 0114f19b
 disable_error_code = 'import-untyped'
 implicit_reexport = false
 show_error_codes = true
 strict = true
 
-<<<<<<< HEAD
-=======
 [[tool.mypy.overrides]]
 module = [
   "rich.*",
@@ -230,6 +189,5 @@
 module = "kreuzberg.docker.main"
 disable_error_code = [ "misc" ]
 
->>>>>>> 0114f19b
 [tool.uv.sources]
 uv-bump = { git = "https://github.com/Goldziher/uv-bump" }