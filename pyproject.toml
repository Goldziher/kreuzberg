--- conflicted
+++ resolved
@@ -40,12 +40,8 @@
   "charset-normalizer>=3.4.1",
   "exceptiongroup>=1.2.2; python_version<'3.11'",
   "html-to-markdown>=1.2.0",
-<<<<<<< HEAD
-  "playa-pdf",
-  "pypdfium2>=4.30.1",
-=======
+  "playa-pdf>=0.3.1",
   "pypdfium2==4.30.0",                                # pinned due to bug in 4.30.1, until v5 is stable
->>>>>>> 6bb73340
   "python-calamine>=0.3.1",
   "python-pptx>=1.0.2",
   "typing-extensions>=4.12.2; python_version<'3.10'",
@@ -139,7 +135,4 @@
 disable_error_code = 'import-untyped'
 implicit_reexport = false
 show_error_codes = true
-strict = true
-
-[tool.uv.sources]
-playa-pdf = { git = "https://github.com/dhdaines/playa", rev = "main" }+strict = true