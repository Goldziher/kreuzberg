--- conflicted
+++ resolved
@@ -1234,10 +1234,7 @@
     { name = "easyocr", marker = "extra == 'easyocr'", specifier = ">=1.7.2" },
     { name = "exceptiongroup", marker = "python_full_version < '3.11'", specifier = ">=1.2.2" },
     { name = "fast-langdetect", marker = "extra == 'langdetect'", specifier = ">=0.2.0" },
-<<<<<<< HEAD
     { name = "gliner", marker = "extra == 'entity-extraction'", specifier = ">=0.2.0" },
-=======
->>>>>>> 4862bcee
     { name = "gmft", marker = "extra == 'gmft'", specifier = ">=0.4.2" },
     { name = "html-to-markdown", specifier = ">=1.4.0" },
     { name = "keybert", marker = "extra == 'entity-extraction'", specifier = ">=0.8.0" },
@@ -1257,11 +1254,8 @@
     { name = "tomli", marker = "python_full_version < '3.11' and extra == 'cli'", specifier = ">=2.0.0" },
     { name = "typing-extensions", marker = "python_full_version < '3.12'", specifier = ">=4.14.0" },
 ]
-<<<<<<< HEAD
+
 provides-extras = ["all", "api", "chunking", "cli", "easyocr", "gmft", "langdetect", "paddleocr", "entity-extraction"]
-=======
-provides-extras = ["all", "api", "chunking", "cli", "easyocr", "gmft", "langdetect", "paddleocr"]
->>>>>>> 4862bcee
 
 [package.metadata.requires-dev]
 dev = [
