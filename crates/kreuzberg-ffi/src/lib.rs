//! C FFI bindings for Kreuzberg document intelligence library.
//!
//! Provides a C-compatible API that can be consumed by Java (Panama FFI),
//! Go (cgo), C# (P/Invoke), Zig, and other languages with C FFI support.

use std::cell::RefCell;
use std::ffi::{CStr, CString};
use std::marker::PhantomData;
use std::os::raw::c_char;
use std::path::Path;
use std::ptr;
use std::sync::Arc;

use async_trait::async_trait;
use kreuzberg::core::config::{ExtractionConfig, OcrConfig};
use kreuzberg::plugins::registry::get_ocr_backend_registry;
use kreuzberg::plugins::{OcrBackend, Plugin, ProcessingStage};
use kreuzberg::types::ExtractionResult;
use kreuzberg::{KreuzbergError, Result};
use serde::Serialize;

// Thread-local storage for the last error message
thread_local! {
    static LAST_ERROR: RefCell<Option<String>> = const { RefCell::new(None) };
}

/// Set the last error message
fn set_last_error(err: String) {
    LAST_ERROR.with(|last| *last.borrow_mut() = Some(err));
}

/// Clear the last error message
fn clear_last_error() {
    LAST_ERROR.with(|last| *last.borrow_mut() = None);
}

fn string_to_c_string(value: String) -> std::result::Result<*mut c_char, String> {
    CString::new(value)
        .map(CString::into_raw)
        .map_err(|e| format!("Failed to create C string: {}", e))
}

type FfiResult<T> = std::result::Result<T, String>;

#[cfg(feature = "html")]
fn parse_extraction_config_from_json(config_str: &str) -> FfiResult<ExtractionConfig> {
    use html_to_markdown_rs::options::{
        CodeBlockStyle, ConversionOptions, HeadingStyle, HighlightStyle, ListIndentType, NewlineStyle,
        PreprocessingPreset, WhitespaceMode,
    };

    fn parse_enum<T, F>(value: Option<&serde_json::Value>, parse_fn: F) -> FfiResult<Option<T>>
    where
        F: Fn(&str) -> std::result::Result<T, String>,
    {
        if let Some(raw) = value {
            let text = raw
                .as_str()
                .ok_or_else(|| "Expected string for html_options enum field".to_string())?;
            return parse_fn(text).map(Some);
        }
        Ok(None)
    }

    fn parse_heading_style(value: &str) -> FfiResult<HeadingStyle> {
        match value.to_lowercase().as_str() {
            "atx" => Ok(HeadingStyle::Atx),
            "underlined" => Ok(HeadingStyle::Underlined),
            "atx_closed" => Ok(HeadingStyle::AtxClosed),
            other => Err(format!(
                "Invalid heading_style '{}'. Expected one of: atx, underlined, atx_closed",
                other
            )),
        }
    }

    fn parse_list_indent_type(value: &str) -> FfiResult<ListIndentType> {
        match value.to_lowercase().as_str() {
            "spaces" => Ok(ListIndentType::Spaces),
            "tabs" => Ok(ListIndentType::Tabs),
            other => Err(format!(
                "Invalid list_indent_type '{}'. Expected 'spaces' or 'tabs'",
                other
            )),
        }
    }

    fn parse_highlight_style(value: &str) -> FfiResult<HighlightStyle> {
        match value.to_lowercase().as_str() {
            "double_equal" | "==" | "highlight" => Ok(HighlightStyle::DoubleEqual),
            "html" => Ok(HighlightStyle::Html),
            "bold" => Ok(HighlightStyle::Bold),
            "none" => Ok(HighlightStyle::None),
            other => Err(format!(
                "Invalid highlight_style '{}'. Expected one of: double_equal, html, bold, none",
                other
            )),
        }
    }

    fn parse_whitespace_mode(value: &str) -> FfiResult<WhitespaceMode> {
        match value.to_lowercase().as_str() {
            "normalized" => Ok(WhitespaceMode::Normalized),
            "strict" => Ok(WhitespaceMode::Strict),
            other => Err(format!(
                "Invalid whitespace_mode '{}'. Expected 'normalized' or 'strict'",
                other
            )),
        }
    }

    fn parse_newline_style(value: &str) -> FfiResult<NewlineStyle> {
        match value.to_lowercase().as_str() {
            "spaces" => Ok(NewlineStyle::Spaces),
            "backslash" => Ok(NewlineStyle::Backslash),
            other => Err(format!(
                "Invalid newline_style '{}'. Expected 'spaces' or 'backslash'",
                other
            )),
        }
    }

    fn parse_code_block_style(value: &str) -> FfiResult<CodeBlockStyle> {
        match value.to_lowercase().as_str() {
            "indented" => Ok(CodeBlockStyle::Indented),
            "backticks" => Ok(CodeBlockStyle::Backticks),
            "tildes" => Ok(CodeBlockStyle::Tildes),
            other => Err(format!(
                "Invalid code_block_style '{}'. Expected 'indented', 'backticks', or 'tildes'",
                other
            )),
        }
    }

    fn parse_preprocessing_preset(value: &str) -> FfiResult<PreprocessingPreset> {
        match value.to_lowercase().as_str() {
            "minimal" => Ok(PreprocessingPreset::Minimal),
            "standard" => Ok(PreprocessingPreset::Standard),
            "aggressive" => Ok(PreprocessingPreset::Aggressive),
            other => Err(format!(
                "Invalid preprocessing.preset '{}'. Expected one of: minimal, standard, aggressive",
                other
            )),
        }
    }

    fn parse_html_options(value: &serde_json::Value) -> FfiResult<ConversionOptions> {
        let mut opts = ConversionOptions::default();
        let obj = value
            .as_object()
            .ok_or_else(|| "html_options must be an object".to_string())?;

        if let Some(val) = obj.get("heading_style") {
            opts.heading_style = parse_enum(Some(val), parse_heading_style)?.unwrap_or(opts.heading_style);
        }

        if let Some(val) = obj.get("list_indent_type") {
            opts.list_indent_type = parse_enum(Some(val), parse_list_indent_type)?.unwrap_or(opts.list_indent_type);
        }

        if let Some(val) = obj.get("list_indent_width") {
            opts.list_indent_width = val
                .as_u64()
                .map(|v| v as usize)
                .ok_or_else(|| "list_indent_width must be an integer".to_string())?;
        }

        if let Some(val) = obj.get("bullets") {
            opts.bullets = val
                .as_str()
                .map(str::to_string)
                .ok_or_else(|| "bullets must be a string".to_string())?;
        }

        if let Some(val) = obj.get("strong_em_symbol") {
            let symbol = val
                .as_str()
                .ok_or_else(|| "strong_em_symbol must be a string".to_string())?;
            let mut chars = symbol.chars();
            opts.strong_em_symbol = chars
                .next()
                .ok_or_else(|| "strong_em_symbol must not be empty".to_string())?;
        }

        if let Some(val) = obj.get("escape_asterisks") {
            opts.escape_asterisks = val
                .as_bool()
                .ok_or_else(|| "escape_asterisks must be a boolean".to_string())?;
        }
        if let Some(val) = obj.get("escape_underscores") {
            opts.escape_underscores = val
                .as_bool()
                .ok_or_else(|| "escape_underscores must be a boolean".to_string())?;
        }
        if let Some(val) = obj.get("escape_misc") {
            opts.escape_misc = val
                .as_bool()
                .ok_or_else(|| "escape_misc must be a boolean".to_string())?;
        }
        if let Some(val) = obj.get("escape_ascii") {
            opts.escape_ascii = val
                .as_bool()
                .ok_or_else(|| "escape_ascii must be a boolean".to_string())?;
        }

        if let Some(val) = obj.get("code_language") {
            opts.code_language = val
                .as_str()
                .map(str::to_string)
                .ok_or_else(|| "code_language must be a string".to_string())?;
        }

        if let Some(val) = obj.get("autolinks") {
            opts.autolinks = val.as_bool().ok_or_else(|| "autolinks must be a boolean".to_string())?;
        }

        if let Some(val) = obj.get("default_title") {
            opts.default_title = val
                .as_bool()
                .ok_or_else(|| "default_title must be a boolean".to_string())?;
        }

        if let Some(val) = obj.get("br_in_tables") {
            opts.br_in_tables = val
                .as_bool()
                .ok_or_else(|| "br_in_tables must be a boolean".to_string())?;
        }

        if let Some(val) = obj.get("hocr_spatial_tables") {
            opts.hocr_spatial_tables = val
                .as_bool()
                .ok_or_else(|| "hocr_spatial_tables must be a boolean".to_string())?;
        }

        if let Some(val) = obj.get("highlight_style") {
            opts.highlight_style = parse_enum(Some(val), parse_highlight_style)?.unwrap_or(opts.highlight_style);
        }

        if let Some(val) = obj.get("extract_metadata") {
            opts.extract_metadata = val
                .as_bool()
                .ok_or_else(|| "extract_metadata must be a boolean".to_string())?;
        }

        if let Some(val) = obj.get("whitespace_mode") {
            opts.whitespace_mode = parse_enum(Some(val), parse_whitespace_mode)?.unwrap_or(opts.whitespace_mode);
        }

        if let Some(val) = obj.get("strip_newlines") {
            opts.strip_newlines = val
                .as_bool()
                .ok_or_else(|| "strip_newlines must be a boolean".to_string())?;
        }

        if let Some(val) = obj.get("wrap") {
            opts.wrap = val.as_bool().ok_or_else(|| "wrap must be a boolean".to_string())?;
        }

        if let Some(val) = obj.get("wrap_width") {
            opts.wrap_width = val
                .as_u64()
                .map(|v| v as usize)
                .ok_or_else(|| "wrap_width must be an integer".to_string())?;
        }

        if let Some(val) = obj.get("convert_as_inline") {
            opts.convert_as_inline = val
                .as_bool()
                .ok_or_else(|| "convert_as_inline must be a boolean".to_string())?;
        }

        if let Some(val) = obj.get("sub_symbol") {
            opts.sub_symbol = val
                .as_str()
                .map(str::to_string)
                .ok_or_else(|| "sub_symbol must be a string".to_string())?;
        }

        if let Some(val) = obj.get("sup_symbol") {
            opts.sup_symbol = val
                .as_str()
                .map(str::to_string)
                .ok_or_else(|| "sup_symbol must be a string".to_string())?;
        }

        if let Some(val) = obj.get("newline_style") {
            opts.newline_style = parse_enum(Some(val), parse_newline_style)?.unwrap_or(opts.newline_style);
        }

        if let Some(val) = obj.get("code_block_style") {
            opts.code_block_style = parse_enum(Some(val), parse_code_block_style)?.unwrap_or(opts.code_block_style);
        }

        if let Some(val) = obj.get("keep_inline_images_in") {
            opts.keep_inline_images_in = val
                .as_array()
                .ok_or_else(|| "keep_inline_images_in must be an array".to_string())?
                .iter()
                .map(|v| {
                    v.as_str()
                        .map(str::to_string)
                        .ok_or_else(|| "keep_inline_images_in entries must be strings".to_string())
                })
                .collect::<std::result::Result<Vec<_>, _>>()?;
        }

        if let Some(val) = obj.get("encoding") {
            opts.encoding = val
                .as_str()
                .map(str::to_string)
                .ok_or_else(|| "encoding must be a string".to_string())?;
        }

        if let Some(val) = obj.get("debug") {
            opts.debug = val.as_bool().ok_or_else(|| "debug must be a boolean".to_string())?;
        }

        if let Some(val) = obj.get("strip_tags") {
            opts.strip_tags = val
                .as_array()
                .ok_or_else(|| "strip_tags must be an array".to_string())?
                .iter()
                .map(|v| {
                    v.as_str()
                        .map(str::to_string)
                        .ok_or_else(|| "strip_tags entries must be strings".to_string())
                })
                .collect::<std::result::Result<Vec<_>, _>>()?;
        }

        if let Some(val) = obj.get("preserve_tags") {
            opts.preserve_tags = val
                .as_array()
                .ok_or_else(|| "preserve_tags must be an array".to_string())?
                .iter()
                .map(|v| {
                    v.as_str()
                        .map(str::to_string)
                        .ok_or_else(|| "preserve_tags entries must be strings".to_string())
                })
                .collect::<std::result::Result<Vec<_>, _>>()?;
        }

        if let Some(val) = obj.get("preprocessing") {
            let pre = val
                .as_object()
                .ok_or_else(|| "preprocessing must be an object".to_string())?;
            let mut preprocessing = opts.preprocessing.clone();

            if let Some(v) = pre.get("enabled") {
                preprocessing.enabled = v
                    .as_bool()
                    .ok_or_else(|| "preprocessing.enabled must be a boolean".to_string())?;
            }

            if let Some(v) = pre.get("preset") {
                let preset = v
                    .as_str()
                    .ok_or_else(|| "preprocessing.preset must be a string".to_string())?;
                preprocessing.preset = parse_preprocessing_preset(preset)?;
            }

            if let Some(v) = pre.get("remove_navigation") {
                preprocessing.remove_navigation = v
                    .as_bool()
                    .ok_or_else(|| "preprocessing.remove_navigation must be a boolean".to_string())?;
            }

            if let Some(v) = pre.get("remove_forms") {
                preprocessing.remove_forms = v
                    .as_bool()
                    .ok_or_else(|| "preprocessing.remove_forms must be a boolean".to_string())?;
            }

            opts.preprocessing = preprocessing;
        }

        Ok(opts)
    }

    let value: serde_json::Value =
        serde_json::from_str(config_str).map_err(|e| format!("Failed to parse config JSON: {}", e))?;

    let html_options = value.get("html_options").map(parse_html_options).transpose()?;

    let mut config: ExtractionConfig =
        serde_json::from_value(value).map_err(|e| format!("Failed to parse config JSON: {}", e))?;

    if let Some(options) = html_options {
        config.html_options = Some(options);
    }

    Ok(config)
}

#[cfg(not(feature = "html"))]
fn parse_extraction_config_from_json(config_str: &str) -> FfiResult<ExtractionConfig> {
    let config = serde_json::from_str::<ExtractionConfig>(config_str)
        .map_err(|e| format!("Failed to parse config JSON: {}", e))?;
    Ok(config)
}

/// C-compatible extraction result structure
#[repr(C)]
pub struct CExtractionResult {
    /// Extracted text content (null-terminated UTF-8 string, must be freed with kreuzberg_free_string)
    pub content: *mut c_char,
    /// Detected MIME type (null-terminated string, must be freed with kreuzberg_free_string)
    pub mime_type: *mut c_char,
    /// Document language (null-terminated string, or NULL if not available, must be freed with kreuzberg_free_string)
    pub language: *mut c_char,
    /// Document date (null-terminated string, or NULL if not available, must be freed with kreuzberg_free_string)
    pub date: *mut c_char,
    /// Document subject (null-terminated string, or NULL if not available, must be freed with kreuzberg_free_string)
    pub subject: *mut c_char,
    /// Tables as JSON array (null-terminated string, or NULL if no tables, must be freed with kreuzberg_free_string)
    pub tables_json: *mut c_char,
    /// Detected languages as JSON array (null-terminated string, or NULL if not available, must be freed with kreuzberg_free_string)
    pub detected_languages_json: *mut c_char,
    /// Metadata as JSON object (null-terminated string, or NULL if no metadata, must be freed with kreuzberg_free_string)
    pub metadata_json: *mut c_char,
    /// Text chunks as JSON array (null-terminated string, or NULL if not available, must be freed with kreuzberg_free_string)
    pub chunks_json: *mut c_char,
    /// Extracted images as JSON array (null-terminated string, or NULL if not available, must be freed with kreuzberg_free_string)
    pub images_json: *mut c_char,
    /// Whether extraction was successful
    pub success: bool,
}

/// Helper function to convert ExtractionResult to CExtractionResult
fn to_c_extraction_result(result: ExtractionResult) -> std::result::Result<*mut CExtractionResult, String> {
    let ExtractionResult {
        content,
        mime_type,
        metadata,
        tables,
        detected_languages,
        chunks,
        images,
    } = result;

    // Convert content to C string
    let content = CString::new(content)
        .map_err(|e| format!("Failed to convert content to C string: {}", e))?
        .into_raw();

    // Convert MIME type to C string
    let mime_type = match CString::new(mime_type) {
        Ok(s) => s.into_raw(),
        Err(e) => {
            // SAFETY: Free the content we already allocated
            unsafe { drop(CString::from_raw(content)) };
            return Err(format!("Failed to convert MIME type to C string: {}", e));
        }
    };

    // Convert language to C string
    let language = match &metadata.language {
        Some(lang) => CString::new(lang.as_str())
            .ok()
            .map(|s| s.into_raw())
            .unwrap_or(ptr::null_mut()),
        None => ptr::null_mut(),
    };

    // Convert date to C string
    let date = match &metadata.date {
        Some(d) => CString::new(d.as_str())
            .ok()
            .map(|s| s.into_raw())
            .unwrap_or(ptr::null_mut()),
        None => ptr::null_mut(),
    };

    // Convert subject to C string
    let subject = match &metadata.subject {
        Some(subj) => CString::new(subj.as_str())
            .ok()
            .map(|s| s.into_raw())
            .unwrap_or(ptr::null_mut()),
        None => ptr::null_mut(),
    };

    // Serialize tables to JSON
    let tables_json = if !tables.is_empty() {
        match serde_json::to_string(&tables) {
            Ok(json) => CString::new(json).ok().map(|s| s.into_raw()).unwrap_or(ptr::null_mut()),
            Err(_) => ptr::null_mut(),
        }
    } else {
        ptr::null_mut()
    };

    // Serialize detected languages to JSON
    let detected_languages_json = match detected_languages {
        Some(langs) if !langs.is_empty() => match serde_json::to_string(&langs) {
            Ok(json) => CString::new(json).ok().map(|s| s.into_raw()).unwrap_or(ptr::null_mut()),
            Err(_) => ptr::null_mut(),
        },
        _ => ptr::null_mut(),
    };

    // Serialize metadata to JSON
    let metadata_json = match serde_json::to_string(&metadata) {
        Ok(json) => CString::new(json).ok().map(|s| s.into_raw()).unwrap_or(ptr::null_mut()),
        Err(_) => ptr::null_mut(),
    };

    // Serialize chunks to JSON
    let chunks_json = match chunks {
        Some(chunks) if !chunks.is_empty() => match serde_json::to_string(&chunks) {
            Ok(json) => CString::new(json).ok().map(|s| s.into_raw()).unwrap_or(ptr::null_mut()),
            Err(_) => ptr::null_mut(),
        },
        _ => ptr::null_mut(),
    };

    // Serialize images to JSON
    let images_json = match images {
        Some(images) if !images.is_empty() => match serde_json::to_string(&images) {
            Ok(json) => CString::new(json).ok().map(|s| s.into_raw()).unwrap_or(ptr::null_mut()),
            Err(_) => ptr::null_mut(),
        },
        _ => ptr::null_mut(),
    };

    // Allocate and return the result structure
    Ok(Box::into_raw(Box::new(CExtractionResult {
        content,
        mime_type,
        language,
        date,
        subject,
        tables_json,
        detected_languages_json,
        metadata_json,
        chunks_json,
        images_json,
        success: true,
    })))
}

/// Extract text and metadata from a file (synchronous).
///
/// # Safety
///
/// - `file_path` must be a valid null-terminated C string
/// - The returned pointer must be freed with `kreuzberg_free_result`
/// - Returns NULL on error (check `kreuzberg_last_error` for details)
///
/// # Example (C)
///
/// ```c
/// const char* path = "/path/to/document.pdf";
/// CExtractionResult* result = kreuzberg_extract_file_sync(path);
/// if (result != NULL && result->success) {
///     printf("Content: %s\n", result->content);
///     printf("MIME: %s\n", result->mime_type);
///     kreuzberg_free_result(result);
/// } else {
///     const char* error = kreuzberg_last_error();
///     printf("Error: %s\n", error);
/// }
/// ```
#[unsafe(no_mangle)]
pub unsafe extern "C" fn kreuzberg_extract_file_sync(file_path: *const c_char) -> *mut CExtractionResult {
    clear_last_error();

    if file_path.is_null() {
        set_last_error("file_path cannot be NULL".to_string());
        return ptr::null_mut();
    }

    // SAFETY: Caller must ensure file_path is a valid null-terminated C string
    let path_str = match unsafe { CStr::from_ptr(file_path) }.to_str() {
        Ok(s) => s,
        Err(e) => {
            set_last_error(format!("Invalid UTF-8 in file path: {}", e));
            return ptr::null_mut();
        }
    };

    let path = Path::new(path_str);
    let config = ExtractionConfig::default();

    match kreuzberg::extract_file_sync(path, None, &config) {
        Ok(result) => match to_c_extraction_result(result) {
            Ok(ptr) => ptr,
            Err(e) => {
                set_last_error(e);
                ptr::null_mut()
            }
        },
        Err(e) => {
            set_last_error(e.to_string());
            ptr::null_mut()
        }
    }
}

/// Detect MIME type from a file path.
///
/// # Safety
///
/// - `file_path` must be a valid null-terminated C string
/// - The returned string must be freed with `kreuzberg_free_string`
/// - Returns NULL on error (check `kreuzberg_last_error`)
#[unsafe(no_mangle)]
pub unsafe extern "C" fn kreuzberg_detect_mime_type(file_path: *const c_char, check_exists: bool) -> *mut c_char {
    clear_last_error();

    if file_path.is_null() {
        set_last_error("file_path cannot be NULL".to_string());
        return ptr::null_mut();
    }

    let path_str = match unsafe { CStr::from_ptr(file_path) }.to_str() {
        Ok(s) => s,
        Err(e) => {
            set_last_error(format!("Invalid UTF-8 in file path: {}", e));
            return ptr::null_mut();
        }
    };

    match kreuzberg::core::mime::detect_mime_type(path_str, check_exists) {
        Ok(mime) => match string_to_c_string(mime) {
            Ok(ptr) => ptr,
            Err(e) => {
                set_last_error(e);
                ptr::null_mut()
            }
        },
        Err(e) => {
            set_last_error(e.to_string());
            ptr::null_mut()
        }
    }
}

/// Validate that a MIME type is supported by Kreuzberg.
///
/// # Safety
///
/// - `mime_type` must be a valid null-terminated C string
/// - The returned string must be freed with `kreuzberg_free_string`
/// - Returns NULL on error (check `kreuzberg_last_error`)
#[unsafe(no_mangle)]
pub unsafe extern "C" fn kreuzberg_validate_mime_type(mime_type: *const c_char) -> *mut c_char {
    clear_last_error();

    if mime_type.is_null() {
        set_last_error("mime_type cannot be NULL".to_string());
        return ptr::null_mut();
    }

    let mime_type_str = match unsafe { CStr::from_ptr(mime_type) }.to_str() {
        Ok(s) => s,
        Err(e) => {
            set_last_error(format!("Invalid UTF-8 in mime_type: {}", e));
            return ptr::null_mut();
        }
    };

    match kreuzberg::validate_mime_type(mime_type_str) {
        Ok(validated) => match string_to_c_string(validated) {
            Ok(ptr) => ptr,
            Err(e) => {
                set_last_error(e);
                ptr::null_mut()
            }
        },
        Err(e) => {
            set_last_error(e.to_string());
            ptr::null_mut()
        }
    }
}

#[derive(Serialize)]
struct SerializableEmbeddingPreset<'a> {
    name: &'a str,
    chunk_size: usize,
    overlap: usize,
    model_name: String,
    dimensions: usize,
    description: &'a str,
}

/// List available embedding preset names.
///
/// # Safety
///
/// - Returned string is a JSON array and must be freed with `kreuzberg_free_string`
/// - Returns NULL on error (check `kreuzberg_last_error`)
#[unsafe(no_mangle)]
pub unsafe extern "C" fn kreuzberg_list_embedding_presets() -> *mut c_char {
    clear_last_error();

    let presets = kreuzberg::embeddings::list_presets();
    match serde_json::to_string(&presets) {
        Ok(json) => match string_to_c_string(json) {
            Ok(ptr) => ptr,
            Err(e) => {
                set_last_error(e);
                ptr::null_mut()
            }
        },
        Err(e) => {
            set_last_error(format!("Failed to serialize presets: {}", e));
            ptr::null_mut()
        }
    }
}

/// Get a specific embedding preset by name.
///
/// # Safety
///
/// - `name` must be a valid null-terminated C string
/// - Returned string is JSON object and must be freed with `kreuzberg_free_string`
/// - Returns NULL on error (check `kreuzberg_last_error`)
#[unsafe(no_mangle)]
pub unsafe extern "C" fn kreuzberg_get_embedding_preset(name: *const c_char) -> *mut c_char {
    clear_last_error();

    if name.is_null() {
        set_last_error("preset name cannot be NULL".to_string());
        return ptr::null_mut();
    }

    let preset_name = match unsafe { CStr::from_ptr(name) }.to_str() {
        Ok(s) => s,
        Err(e) => {
            set_last_error(format!("Invalid UTF-8 in preset name: {}", e));
            return ptr::null_mut();
        }
    };

    let preset = match kreuzberg::embeddings::get_preset(preset_name) {
        Some(preset) => preset,
        None => {
            set_last_error(format!("Unknown embedding preset: {}", preset_name));
            return ptr::null_mut();
        }
    };

    #[cfg(feature = "embeddings")]
    let model_name = format!("{:?}", preset.model);
    #[cfg(not(feature = "embeddings"))]
    let model_name = preset.model_name.to_string();
    let serializable = SerializableEmbeddingPreset {
        name: preset.name,
        chunk_size: preset.chunk_size,
        overlap: preset.overlap,
        model_name,
        dimensions: preset.dimensions,
        description: preset.description,
    };

    match serde_json::to_string(&serializable) {
        Ok(json) => match string_to_c_string(json) {
            Ok(ptr) => ptr,
            Err(e) => {
                set_last_error(e);
                ptr::null_mut()
            }
        },
        Err(e) => {
            set_last_error(format!("Failed to serialize embedding preset: {}", e));
            ptr::null_mut()
        }
    }
}

/// Extract text and metadata from a file with custom configuration (synchronous).
///
/// # Safety
///
/// - `file_path` must be a valid null-terminated C string
/// - `config_json` must be a valid null-terminated C string containing JSON, or NULL for default config
/// - The returned pointer must be freed with `kreuzberg_free_result`
/// - Returns NULL on error (check `kreuzberg_last_error` for details)
///
/// # Example (C)
///
/// ```c
/// const char* path = "/path/to/document.pdf";
/// const char* config = "{\"force_ocr\": true, \"ocr\": {\"language\": \"deu\"}}";
/// CExtractionResult* result = kreuzberg_extract_file_sync_with_config(path, config);
/// if (result != NULL && result->success) {
///     printf("Content: %s\n", result->content);
///     kreuzberg_free_result(result);
/// }
/// ```
#[unsafe(no_mangle)]
pub unsafe extern "C" fn kreuzberg_extract_file_sync_with_config(
    file_path: *const c_char,
    config_json: *const c_char,
) -> *mut CExtractionResult {
    clear_last_error();

    if file_path.is_null() {
        set_last_error("file_path cannot be NULL".to_string());
        return ptr::null_mut();
    }

    // SAFETY: Caller must ensure file_path is a valid null-terminated C string
    let path_str = match unsafe { CStr::from_ptr(file_path) }.to_str() {
        Ok(s) => s,
        Err(e) => {
            set_last_error(format!("Invalid UTF-8 in file path: {}", e));
            return ptr::null_mut();
        }
    };

    let path = Path::new(path_str);

    // Parse config from JSON if provided, otherwise use default
    let config = if config_json.is_null() {
        ExtractionConfig::default()
    } else {
        // SAFETY: Caller must ensure config_json is a valid null-terminated C string
        let config_str = match unsafe { CStr::from_ptr(config_json) }.to_str() {
            Ok(s) => s,
            Err(e) => {
                set_last_error(format!("Invalid UTF-8 in config JSON: {}", e));
                return ptr::null_mut();
            }
        };

        match parse_extraction_config_from_json(config_str) {
            Ok(cfg) => cfg,
            Err(e) => {
                set_last_error(e);
                return ptr::null_mut();
            }
        }
    };

    match kreuzberg::extract_file_sync(path, None, &config) {
        Ok(result) => match to_c_extraction_result(result) {
            Ok(ptr) => ptr,
            Err(e) => {
                set_last_error(e);
                ptr::null_mut()
            }
        },
        Err(e) => {
            set_last_error(e.to_string());
            ptr::null_mut()
        }
    }
}

/// Extract text and metadata from byte array (synchronous).
///
/// # Safety
///
/// - `data` must be a valid pointer to a byte array of length `data_len`
/// - `mime_type` must be a valid null-terminated C string
/// - The returned pointer must be freed with `kreuzberg_free_result`
/// - Returns NULL on error (check `kreuzberg_last_error` for details)
///
/// # Example (C)
///
/// ```c
/// const uint8_t* data = ...; // Document bytes
/// size_t len = ...;           // Length of data
/// const char* mime = "application/pdf";
/// CExtractionResult* result = kreuzberg_extract_bytes_sync(data, len, mime);
/// if (result != NULL && result->success) {
///     printf("Content: %s\n", result->content);
///     kreuzberg_free_result(result);
/// } else {
///     const char* error = kreuzberg_last_error();
///     printf("Error: %s\n", error);
/// }
/// ```
#[unsafe(no_mangle)]
pub unsafe extern "C" fn kreuzberg_extract_bytes_sync(
    data: *const u8,
    data_len: usize,
    mime_type: *const c_char,
) -> *mut CExtractionResult {
    clear_last_error();

    if data.is_null() {
        set_last_error("data cannot be NULL".to_string());
        return ptr::null_mut();
    }

    if mime_type.is_null() {
        set_last_error("mime_type cannot be NULL".to_string());
        return ptr::null_mut();
    }

    // SAFETY: Caller must ensure data points to a valid byte array of length data_len
    let bytes = unsafe { std::slice::from_raw_parts(data, data_len) };

    // SAFETY: Caller must ensure mime_type is a valid null-terminated C string
    let mime_str = match unsafe { CStr::from_ptr(mime_type) }.to_str() {
        Ok(s) => s,
        Err(e) => {
            set_last_error(format!("Invalid UTF-8 in MIME type: {}", e));
            return ptr::null_mut();
        }
    };

    let config = ExtractionConfig::default();

    match kreuzberg::extract_bytes_sync(bytes, mime_str, &config) {
        Ok(result) => match to_c_extraction_result(result) {
            Ok(ptr) => ptr,
            Err(e) => {
                set_last_error(e);
                ptr::null_mut()
            }
        },
        Err(e) => {
            set_last_error(e.to_string());
            ptr::null_mut()
        }
    }
}

/// Extract text and metadata from byte array with custom configuration (synchronous).
///
/// # Safety
///
/// - `data` must be a valid pointer to a byte array of length `data_len`
/// - `mime_type` must be a valid null-terminated C string
/// - `config_json` must be a valid null-terminated C string containing JSON, or NULL for default config
/// - The returned pointer must be freed with `kreuzberg_free_result`
/// - Returns NULL on error (check `kreuzberg_last_error` for details)
///
/// # Example (C)
///
/// ```c
/// const uint8_t* data = ...; // Document bytes
/// size_t len = ...;           // Length of data
/// const char* mime = "application/pdf";
/// const char* config = "{\"force_ocr\": true, \"ocr\": {\"language\": \"deu\"}}";
/// CExtractionResult* result = kreuzberg_extract_bytes_sync_with_config(data, len, mime, config);
/// if (result != NULL && result->success) {
///     printf("Content: %s\n", result->content);
///     kreuzberg_free_result(result);
/// }
/// ```
#[unsafe(no_mangle)]
pub unsafe extern "C" fn kreuzberg_extract_bytes_sync_with_config(
    data: *const u8,
    data_len: usize,
    mime_type: *const c_char,
    config_json: *const c_char,
) -> *mut CExtractionResult {
    clear_last_error();

    if data.is_null() {
        set_last_error("data cannot be NULL".to_string());
        return ptr::null_mut();
    }

    if mime_type.is_null() {
        set_last_error("mime_type cannot be NULL".to_string());
        return ptr::null_mut();
    }

    // SAFETY: Caller must ensure data points to a valid byte array of length data_len
    let bytes = unsafe { std::slice::from_raw_parts(data, data_len) };

    // SAFETY: Caller must ensure mime_type is a valid null-terminated C string
    let mime_str = match unsafe { CStr::from_ptr(mime_type) }.to_str() {
        Ok(s) => s,
        Err(e) => {
            set_last_error(format!("Invalid UTF-8 in MIME type: {}", e));
            return ptr::null_mut();
        }
    };

    // Parse config from JSON if provided, otherwise use default
    let config = if config_json.is_null() {
        ExtractionConfig::default()
    } else {
        // SAFETY: Caller must ensure config_json is a valid null-terminated C string
        let config_str = match unsafe { CStr::from_ptr(config_json) }.to_str() {
            Ok(s) => s,
            Err(e) => {
                set_last_error(format!("Invalid UTF-8 in config JSON: {}", e));
                return ptr::null_mut();
            }
        };

        match parse_extraction_config_from_json(config_str) {
            Ok(cfg) => cfg,
            Err(e) => {
                set_last_error(e);
                return ptr::null_mut();
            }
        }
    };

    match kreuzberg::extract_bytes_sync(bytes, mime_str, &config) {
        Ok(result) => match to_c_extraction_result(result) {
            Ok(ptr) => ptr,
            Err(e) => {
                set_last_error(e);
                ptr::null_mut()
            }
        },
        Err(e) => {
            set_last_error(e.to_string());
            ptr::null_mut()
        }
    }
}

/// C-compatible structure for passing byte array with MIME type in batch operations
#[repr(C)]
pub struct CBytesWithMime {
    /// Pointer to byte data
    pub data: *const u8,
    /// Length of byte data
    pub data_len: usize,
    /// MIME type as null-terminated C string
    pub mime_type: *const c_char,
}

/// C-compatible structure for batch extraction results
#[repr(C)]
pub struct CBatchResult {
    /// Array of extraction results
    pub results: *mut *mut CExtractionResult,
    /// Number of results
    pub count: usize,
    /// Whether batch operation was successful
    pub success: bool,
}

/// Batch extract text and metadata from multiple files (synchronous).
///
/// # Safety
///
/// - `file_paths` must be a valid pointer to an array of null-terminated C strings
/// - `count` must be the number of file paths in the array
/// - `config_json` must be a valid null-terminated C string containing JSON, or NULL for default config
/// - The returned pointer must be freed with `kreuzberg_free_batch_result`
/// - Returns NULL on error (check `kreuzberg_last_error` for details)
#[unsafe(no_mangle)]
pub unsafe extern "C" fn kreuzberg_batch_extract_files_sync(
    file_paths: *const *const c_char,
    count: usize,
    config_json: *const c_char,
) -> *mut CBatchResult {
    clear_last_error();

    if file_paths.is_null() {
        set_last_error("file_paths cannot be NULL".to_string());
        return ptr::null_mut();
    }

    // Parse config from JSON if provided, otherwise use default
    let config = if config_json.is_null() {
        ExtractionConfig::default()
    } else {
        let config_str = match unsafe { CStr::from_ptr(config_json) }.to_str() {
            Ok(s) => s,
            Err(e) => {
                set_last_error(format!("Invalid UTF-8 in config JSON: {}", e));
                return ptr::null_mut();
            }
        };

        match parse_extraction_config_from_json(config_str) {
            Ok(cfg) => cfg,
            Err(e) => {
                set_last_error(e);
                return ptr::null_mut();
            }
        }
    };

    // Convert C strings to Rust paths
    let mut paths = Vec::with_capacity(count);
    for i in 0..count {
        let path_ptr = unsafe { *file_paths.add(i) };
        if path_ptr.is_null() {
            set_last_error(format!("File path at index {} is NULL", i));
            return ptr::null_mut();
        }

        let path_str = match unsafe { CStr::from_ptr(path_ptr) }.to_str() {
            Ok(s) => s,
            Err(e) => {
                set_last_error(format!("Invalid UTF-8 in file path at index {}: {}", i, e));
                return ptr::null_mut();
            }
        };

        paths.push(Path::new(path_str));
    }

    match kreuzberg::batch_extract_file_sync(paths, &config) {
        Ok(results) => {
            // Convert results to C structures
            let mut c_results = Vec::with_capacity(results.len());
            for result in results {
                match to_c_extraction_result(result) {
                    Ok(ptr) => c_results.push(ptr),
                    Err(e) => {
                        // Clean up already converted results
                        for c_res in c_results {
                            unsafe { kreuzberg_free_result(c_res) };
                        }
                        set_last_error(e);
                        return ptr::null_mut();
                    }
                }
            }

            // Allocate array for result pointers
            let results_array = c_results.into_boxed_slice();
            let results_ptr = Box::into_raw(results_array) as *mut *mut CExtractionResult;

            Box::into_raw(Box::new(CBatchResult {
                results: results_ptr,
                count,
                success: true,
            }))
        }
        Err(e) => {
            set_last_error(e.to_string());
            ptr::null_mut()
        }
    }
}

/// Batch extract text and metadata from multiple byte arrays (synchronous).
///
/// # Safety
///
/// - `items` must be a valid pointer to an array of CBytesWithMime structures
/// - `count` must be the number of items in the array
/// - `config_json` must be a valid null-terminated C string containing JSON, or NULL for default config
/// - The returned pointer must be freed with `kreuzberg_free_batch_result`
/// - Returns NULL on error (check `kreuzberg_last_error` for details)
#[unsafe(no_mangle)]
pub unsafe extern "C" fn kreuzberg_batch_extract_bytes_sync(
    items: *const CBytesWithMime,
    count: usize,
    config_json: *const c_char,
) -> *mut CBatchResult {
    clear_last_error();

    if items.is_null() {
        set_last_error("items cannot be NULL".to_string());
        return ptr::null_mut();
    }

    // Parse config from JSON if provided, otherwise use default
    let config = if config_json.is_null() {
        ExtractionConfig::default()
    } else {
        let config_str = match unsafe { CStr::from_ptr(config_json) }.to_str() {
            Ok(s) => s,
            Err(e) => {
                set_last_error(format!("Invalid UTF-8 in config JSON: {}", e));
                return ptr::null_mut();
            }
        };

        match parse_extraction_config_from_json(config_str) {
            Ok(cfg) => cfg,
            Err(e) => {
                set_last_error(e);
                return ptr::null_mut();
            }
        }
    };

    // Convert C structures to Rust tuples
    let mut contents = Vec::with_capacity(count);
    for i in 0..count {
        let item = unsafe { &*items.add(i) };

        if item.data.is_null() {
            set_last_error(format!("Data at index {} is NULL", i));
            return ptr::null_mut();
        }

        if item.mime_type.is_null() {
            set_last_error(format!("MIME type at index {} is NULL", i));
            return ptr::null_mut();
        }

        let bytes = unsafe { std::slice::from_raw_parts(item.data, item.data_len) };

        let mime_str = match unsafe { CStr::from_ptr(item.mime_type) }.to_str() {
            Ok(s) => s,
            Err(e) => {
                set_last_error(format!("Invalid UTF-8 in MIME type at index {}: {}", i, e));
                return ptr::null_mut();
            }
        };

        contents.push((bytes, mime_str));
    }

    match kreuzberg::batch_extract_bytes_sync(contents, &config) {
        Ok(results) => {
            // Convert results to C structures
            let mut c_results = Vec::with_capacity(results.len());
            for result in results {
                match to_c_extraction_result(result) {
                    Ok(ptr) => c_results.push(ptr),
                    Err(e) => {
                        // Clean up already converted results
                        for c_res in c_results {
                            unsafe { kreuzberg_free_result(c_res) };
                        }
                        set_last_error(e);
                        return ptr::null_mut();
                    }
                }
            }

            // Allocate array for result pointers
            let results_array = c_results.into_boxed_slice();
            let results_ptr = Box::into_raw(results_array) as *mut *mut CExtractionResult;

            Box::into_raw(Box::new(CBatchResult {
                results: results_ptr,
                count,
                success: true,
            }))
        }
        Err(e) => {
            set_last_error(e.to_string());
            ptr::null_mut()
        }
    }
}

/// Load an extraction configuration from a TOML/YAML/JSON file.
///
/// # Safety
///
/// - `file_path` must be a valid null-terminated C string
/// - The returned string must be freed with `kreuzberg_free_string`
/// - Returns NULL on error (check `kreuzberg_last_error`)
#[unsafe(no_mangle)]
pub unsafe extern "C" fn kreuzberg_load_extraction_config_from_file(file_path: *const c_char) -> *mut c_char {
    clear_last_error();

    if file_path.is_null() {
        set_last_error("file_path cannot be NULL".to_string());
        return ptr::null_mut();
    }

    let path_str = match unsafe { CStr::from_ptr(file_path) }.to_str() {
        Ok(s) => s,
        Err(e) => {
            set_last_error(format!("Invalid UTF-8 in file path: {}", e));
            return ptr::null_mut();
        }
    };

    match ExtractionConfig::from_file(path_str) {
        Ok(config) => match serde_json::to_string(&config) {
            Ok(json) => match CString::new(json) {
                Ok(cstr) => cstr.into_raw(),
                Err(e) => {
                    set_last_error(format!("Failed to create C string: {}", e));
                    ptr::null_mut()
                }
            },
            Err(e) => {
                set_last_error(format!("Failed to serialize config to JSON: {}", e));
                ptr::null_mut()
            }
        },
        Err(e) => {
            set_last_error(e.to_string());
            ptr::null_mut()
        }
    }
}

/// Free a batch result returned by batch extraction functions.
///
/// # Safety
///
/// - `batch_result` must be a pointer previously returned by a batch extraction function
/// - `batch_result` can be NULL (no-op)
/// - `batch_result` must not be used after this call
/// - All results and strings within the batch result will be freed automatically
#[unsafe(no_mangle)]
pub unsafe extern "C" fn kreuzberg_free_batch_result(batch_result: *mut CBatchResult) {
    if !batch_result.is_null() {
        let batch = unsafe { Box::from_raw(batch_result) };

        if !batch.results.is_null() {
            // Free each individual result
            let results_slice = unsafe { std::slice::from_raw_parts_mut(batch.results, batch.count) };

            for result_ptr in results_slice {
                if !result_ptr.is_null() {
                    unsafe { kreuzberg_free_result(*result_ptr) };
                }
            }

            // Free the array itself
            unsafe {
                #[allow(clippy::cast_slice_from_raw_parts)]
                let slice = std::slice::from_raw_parts_mut(batch.results, batch.count);
                drop(Box::from_raw(slice));
            };
        }
    }
}

/// Free a string returned by Kreuzberg functions.
///
/// # Safety
///
/// - `s` must be a string previously returned by a Kreuzberg function
/// - `s` can be NULL (no-op)
/// - `s` must not be used after this call
///
/// # Example (C)
///
/// ```c
/// char* str = result->content;
/// kreuzberg_free_string(str);
/// // str is now invalid
/// ```
#[unsafe(no_mangle)]
pub unsafe extern "C" fn kreuzberg_free_string(s: *mut c_char) {
    if !s.is_null() {
        // SAFETY: Caller must ensure s was returned by a Kreuzberg function
        unsafe { drop(CString::from_raw(s)) };
    }
}

/// Clone a null-terminated string using Rust's allocator.
///
/// # Safety
///
/// - `s` must be a valid null-terminated UTF-8 string
/// - Returned pointer must be freed with `kreuzberg_free_string`
/// - Returns NULL on error (check `kreuzberg_last_error`)
#[unsafe(no_mangle)]
pub unsafe extern "C" fn kreuzberg_clone_string(s: *const c_char) -> *mut c_char {
    clear_last_error();

    if s.is_null() {
        set_last_error("Input string cannot be NULL".to_string());
        return ptr::null_mut();
    }

    let raw = match unsafe { CStr::from_ptr(s) }.to_str() {
        Ok(val) => val,
        Err(e) => {
            set_last_error(format!("Invalid UTF-8 in string: {}", e));
            return ptr::null_mut();
        }
    };

    match CString::new(raw) {
        Ok(cstr) => cstr.into_raw(),
        Err(e) => {
            set_last_error(format!("Failed to clone string: {}", e));
            ptr::null_mut()
        }
    }
}

/// Free an extraction result returned by `kreuzberg_extract_file_sync`.
///
/// # Safety
///
/// - `result` must be a pointer previously returned by `kreuzberg_extract_file_sync`
/// - `result` can be NULL (no-op)
/// - `result` must not be used after this call
/// - All string fields within the result will be freed automatically
///
/// # Example (C)
///
/// ```c
/// CExtractionResult* result = kreuzberg_extract_file_sync(path);
/// // Use result...
/// kreuzberg_free_result(result);
/// // result is now invalid
/// ```
#[unsafe(no_mangle)]
pub unsafe extern "C" fn kreuzberg_free_result(result: *mut CExtractionResult) {
    if !result.is_null() {
        // SAFETY: Caller must ensure result was returned by kreuzberg_extract_file_sync
        let result_box = unsafe { Box::from_raw(result) };

        // Free all string fields
        if !result_box.content.is_null() {
            unsafe { drop(CString::from_raw(result_box.content)) };
        }
        if !result_box.mime_type.is_null() {
            unsafe { drop(CString::from_raw(result_box.mime_type)) };
        }
        if !result_box.language.is_null() {
            unsafe { drop(CString::from_raw(result_box.language)) };
        }
        if !result_box.date.is_null() {
            unsafe { drop(CString::from_raw(result_box.date)) };
        }
        if !result_box.subject.is_null() {
            unsafe { drop(CString::from_raw(result_box.subject)) };
        }
        if !result_box.tables_json.is_null() {
            unsafe { drop(CString::from_raw(result_box.tables_json)) };
        }
        if !result_box.detected_languages_json.is_null() {
            unsafe { drop(CString::from_raw(result_box.detected_languages_json)) };
        }
        if !result_box.metadata_json.is_null() {
            unsafe { drop(CString::from_raw(result_box.metadata_json)) };
        }
        if !result_box.chunks_json.is_null() {
            unsafe { drop(CString::from_raw(result_box.chunks_json)) };
        }
        if !result_box.images_json.is_null() {
            unsafe { drop(CString::from_raw(result_box.images_json)) };
        }

        // Box drop will free the result struct itself
    }
}

/// Get the last error message from a failed operation.
///
/// # Safety
///
/// - Returns a static string that does not need to be freed
/// - Returns NULL if no error has occurred
/// - The returned string is valid until the next Kreuzberg function call on the same thread
///
/// # Example (C)
///
/// ```c
/// CExtractionResult* result = kreuzberg_extract_file_sync(path);
/// if (result == NULL) {
///     const char* error = kreuzberg_last_error();
///     if (error != NULL) {
///         printf("Error: %s\n", error);
///     }
/// }
/// ```
#[unsafe(no_mangle)]
pub unsafe extern "C" fn kreuzberg_last_error() -> *const c_char {
    LAST_ERROR.with(|last| match &*last.borrow() {
        Some(err) => err.as_ptr() as *const c_char,
        None => ptr::null(),
    })
}

/// Get the library version string.
///
/// # Safety
///
/// - Returns a static string that does not need to be freed
/// - The returned string is always valid
///
/// # Example (C)
///
/// ```c
/// const char* version = kreuzberg_version();
/// printf("Kreuzberg version: %s\n", version);
/// ```
#[unsafe(no_mangle)]
pub unsafe extern "C" fn kreuzberg_version() -> *const c_char {
    concat!(env!("CARGO_PKG_VERSION"), "\0").as_ptr() as *const c_char
}

/// Type alias for the OCR backend callback function.
///
/// # Parameters
///
/// - `image_bytes`: Pointer to image data
/// - `image_length`: Length of image data in bytes
/// - `config_json`: JSON-encoded OcrConfig (null-terminated string)
///
/// # Returns
///
/// Null-terminated string containing extracted text (must be freed by Rust via kreuzberg_free_string),
/// or NULL on error.
///
/// # Safety
///
/// The callback must:
/// - Not store the image_bytes pointer (it's only valid for the duration of the call)
/// - Return a valid null-terminated UTF-8 string allocated by the caller
/// - Return NULL on error (error message should be retrievable separately)
type OcrBackendCallback =
    unsafe extern "C" fn(image_bytes: *const u8, image_length: usize, config_json: *const c_char) -> *mut c_char;

fn parse_languages_from_json(languages_json: *const c_char) -> FfiResult<Option<Vec<String>>> {
    if languages_json.is_null() {
        return Ok(None);
    }

    let raw = unsafe { CStr::from_ptr(languages_json) }
        .to_str()
        .map_err(|e| format!("Invalid UTF-8 in languages JSON: {}", e))?;

    if raw.trim().is_empty() {
        return Ok(None);
    }

    let langs: Vec<String> = serde_json::from_str(raw).map_err(|e| format!("Failed to parse languages JSON: {}", e))?;

    if langs.is_empty() {
        return Ok(None);
    }

    let normalized = langs
        .into_iter()
        .map(|l| l.trim().to_string())
        .filter(|l| !l.is_empty())
        .collect::<Vec<_>>();

    if normalized.is_empty() {
        return Ok(None);
    }

    Ok(Some(normalized))
}

/// FFI wrapper for custom OCR backends registered from Java/C.
///
/// This struct wraps a C function pointer and implements the OcrBackend trait,
/// allowing custom OCR implementations from FFI languages to be registered
/// and used within the Rust extraction pipeline.
struct FfiOcrBackend {
    name: String,
    callback: OcrBackendCallback,
    supported_languages: Option<Vec<String>>,
}

impl FfiOcrBackend {
    fn new(name: String, callback: OcrBackendCallback, supported_languages: Option<Vec<String>>) -> Self {
        Self {
            name,
            callback,
            supported_languages,
        }
    }
}

impl Plugin for FfiOcrBackend {
    fn name(&self) -> &str {
        &self.name
    }

    fn version(&self) -> String {
        "ffi-1.0.0".to_string()
    }

    fn initialize(&self) -> Result<()> {
        Ok(())
    }

    fn shutdown(&self) -> Result<()> {
        Ok(())
    }
}

#[async_trait]
impl OcrBackend for FfiOcrBackend {
    async fn process_image(&self, image_bytes: &[u8], config: &OcrConfig) -> Result<ExtractionResult> {
        // Serialize config to JSON
        let config_json = serde_json::to_string(config).map_err(|e| KreuzbergError::Validation {
            message: format!("Failed to serialize OCR config: {}", e),
            source: Some(Box::new(e)),
        })?;

        // Call the FFI callback (blocking operation, so spawn blocking)
        let callback = self.callback;
        let image_data = image_bytes.to_vec();
        let config_json_owned = config_json.clone();

        let result_text = tokio::task::spawn_blocking(move || {
            // Create C string inside the closure to ensure it's Send-safe
            let config_cstring = CString::new(config_json_owned).map_err(|e| KreuzbergError::Validation {
                message: format!("Failed to create C string from config JSON: {}", e),
                source: Some(Box::new(e)),
            })?;

            // SAFETY: We're passing valid pointers to the callback
            // The callback contract requires it to not store these pointers
            let result_ptr = unsafe { callback(image_data.as_ptr(), image_data.len(), config_cstring.as_ptr()) };

            if result_ptr.is_null() {
                return Err(KreuzbergError::Ocr {
                    message: "OCR backend returned NULL (operation failed)".to_string(),
                    source: None,
                });
            }

            // SAFETY: The callback contract requires returning a valid null-terminated string
            let result_cstr = unsafe { CStr::from_ptr(result_ptr) };
            let text = result_cstr
                .to_str()
                .map_err(|e| KreuzbergError::Ocr {
                    message: format!("OCR backend returned invalid UTF-8: {}", e),
                    source: Some(Box::new(e)),
                })?
                .to_string();

            // Free the string returned by the callback
            unsafe { kreuzberg_free_string(result_ptr) };

            Ok(text)
        })
        .await
        .map_err(|e| KreuzbergError::Ocr {
            message: format!("OCR backend task panicked: {}", e),
            source: Some(Box::new(e)),
        })??;

        Ok(ExtractionResult {
            content: result_text,
            mime_type: "text/plain".to_string(),
            metadata: kreuzberg::types::Metadata::default(),
            tables: vec![],
            detected_languages: None,
            chunks: None,
            images: None,
        })
    }

    fn supports_language(&self, _lang: &str) -> bool {
        match &self.supported_languages {
            Some(langs) => langs.iter().any(|candidate| candidate.eq_ignore_ascii_case(_lang)),
            None => true,
        }
    }

    fn backend_type(&self) -> kreuzberg::plugins::OcrBackendType {
        kreuzberg::plugins::OcrBackendType::Custom
    }
}

/// Register a custom OCR backend via FFI callback.
///
/// # Safety
///
/// - `name` must be a valid null-terminated C string
/// - `callback` must be a valid function pointer that:
///   - Does not store the image_bytes pointer
///   - Returns a null-terminated UTF-8 string or NULL on error
///   - The returned string must be freeable by kreuzberg_free_string
/// - Returns true on success, false on error (check kreuzberg_last_error)
///
/// # Example (C)
///
/// ```c
/// char* my_ocr_backend(const uint8_t* image_bytes, size_t image_length, const char* config_json) {
///     // Implement OCR logic here
///     // Return allocated string with result, or NULL on error
///     return strdup("Extracted text");
/// }
///
/// bool success = kreuzberg_register_ocr_backend("my-ocr", my_ocr_backend);
/// if (!success) {
///     const char* error = kreuzberg_last_error();
///     printf("Failed to register: %s\n", error);
/// }
/// ```
#[unsafe(no_mangle)]
pub unsafe extern "C" fn kreuzberg_register_ocr_backend(name: *const c_char, callback: OcrBackendCallback) -> bool {
    clear_last_error();

    if name.is_null() {
        set_last_error("Backend name cannot be NULL".to_string());
        return false;
    }

    // SAFETY: Caller must ensure name is a valid null-terminated C string
    let name_str = match unsafe { CStr::from_ptr(name) }.to_str() {
        Ok(s) => s,
        Err(e) => {
            set_last_error(format!("Invalid UTF-8 in backend name: {}", e));
            return false;
        }
    };

    if name_str.is_empty() {
        set_last_error("Plugin name cannot be empty".to_string());
        return false;
    }

    if name_str.chars().any(|c| c.is_whitespace()) {
        set_last_error("Plugin name cannot contain whitespace".to_string());
        return false;
    }

    let backend = Arc::new(FfiOcrBackend::new(name_str.to_string(), callback, None));

    let registry = get_ocr_backend_registry();
    let mut registry_guard = match registry.write() {
        Ok(guard) => guard,
        Err(e) => {
            // ~keep: Lock poisoning indicates a panic in another thread holding the lock.
            // This is a critical runtime error (similar to OOM) that should bubble up
            // as it indicates the registry is in an inconsistent state.
            set_last_error(format!("Failed to acquire registry write lock: {}", e));
            return false;
        }
    };

    match registry_guard.register(backend) {
        Ok(()) => true,
        Err(e) => {
            set_last_error(format!("Failed to register OCR backend: {}", e));
            false
        }
    }
}

/// Register a custom OCR backend with explicit language support via FFI callback.
///
/// # Safety
///
/// - `languages_json` must be a null-terminated JSON array of language codes or NULL
/// - See `kreuzberg_register_ocr_backend` for additional safety notes.
#[unsafe(no_mangle)]
pub unsafe extern "C" fn kreuzberg_register_ocr_backend_with_languages(
    name: *const c_char,
    callback: OcrBackendCallback,
    languages_json: *const c_char,
) -> bool {
    clear_last_error();

    if name.is_null() {
        set_last_error("Backend name cannot be NULL".to_string());
        return false;
    }

    // SAFETY: Caller must ensure name is a valid null-terminated C string
    let name_str = match unsafe { CStr::from_ptr(name) }.to_str() {
        Ok(s) => s,
        Err(e) => {
            set_last_error(format!("Invalid UTF-8 in backend name: {}", e));
            return false;
        }
    };

    if name_str.is_empty() {
        set_last_error("Plugin name cannot be empty".to_string());
        return false;
    }

    if name_str.chars().any(|c| c.is_whitespace()) {
        set_last_error("Plugin name cannot contain whitespace".to_string());
        return false;
    }

    let supported_languages = match parse_languages_from_json(languages_json) {
        Ok(langs) => langs,
        Err(e) => {
            set_last_error(e);
            return false;
        }
    };

    let backend = Arc::new(FfiOcrBackend::new(name_str.to_string(), callback, supported_languages));

    let registry = get_ocr_backend_registry();
    let mut registry_guard = match registry.write() {
        Ok(guard) => guard,
        Err(e) => {
            // ~keep: Lock poisoning indicates a panic in another thread holding the lock.
            // This is a critical runtime error (similar to OOM) that should bubble up
            // as it indicates the registry is in an inconsistent state.
            set_last_error(format!("Failed to acquire registry write lock: {}", e));
            return false;
        }
    };

    match registry_guard.register(backend) {
        Ok(()) => true,
        Err(e) => {
            set_last_error(format!("Failed to register OCR backend: {}", e));
            false
        }
    }
}

// ============================================================================
// PostProcessor FFI
// ============================================================================

/// Type alias for the PostProcessor callback function.
///
/// # Parameters
///
/// - `result_json`: JSON-encoded ExtractionResult (null-terminated string)
///
/// # Returns
///
/// Null-terminated JSON string containing the processed ExtractionResult
/// (must be freed by Rust via kreuzberg_free_string), or NULL on error.
///
/// # Safety
///
/// The callback must:
/// - Not store the result_json pointer (it's only valid for the duration of the call)
/// - Return a valid null-terminated UTF-8 JSON string allocated by the caller
/// - Return NULL on error (error message should be retrievable separately)
type PostProcessorCallback = unsafe extern "C" fn(result_json: *const c_char) -> *mut c_char;

/// FFI wrapper for custom PostProcessors registered from Java/C.
///
/// This struct wraps a C function pointer and implements the PostProcessor trait,
/// allowing custom post-processing implementations from FFI languages to be registered
/// and used within the Rust extraction pipeline.
struct FfiPostProcessor {
    name: String,
    callback: PostProcessorCallback,
    stage: ProcessingStage,
}

impl FfiPostProcessor {
    fn new(name: String, callback: PostProcessorCallback, stage: ProcessingStage) -> Self {
        Self { name, callback, stage }
    }
}

impl Plugin for FfiPostProcessor {
    fn name(&self) -> &str {
        &self.name
    }

    fn version(&self) -> String {
        "ffi-1.0.0".to_string()
    }

    fn initialize(&self) -> Result<()> {
        Ok(())
    }

    fn shutdown(&self) -> Result<()> {
        Ok(())
    }
}

#[async_trait]
impl kreuzberg::plugins::PostProcessor for FfiPostProcessor {
    async fn process(&self, result: &mut ExtractionResult, _config: &ExtractionConfig) -> Result<()> {
        // Serialize the current result to JSON
        let result_json = serde_json::to_string(&*result).map_err(|e| KreuzbergError::Validation {
            message: format!("Failed to serialize ExtractionResult: {}", e),
            source: Some(Box::new(e)),
        })?;

        // Call the FFI callback (blocking operation, so use spawn_blocking)
        let callback = self.callback;
        let processor_name = self.name.clone();
        let result_json_owned = result_json.clone();

        let processed_json = tokio::task::spawn_blocking(move || {
            // Create C string inside the closure to ensure it's Send-safe
            let result_cstring = CString::new(result_json_owned).map_err(|e| KreuzbergError::Validation {
                message: format!("Failed to create C string from result JSON: {}", e),
                source: Some(Box::new(e)),
            })?;

            // SAFETY: We're passing a valid pointer to the callback
            // The callback contract requires it to not store this pointer
            let processed_ptr = unsafe { callback(result_cstring.as_ptr()) };

            if processed_ptr.is_null() {
                return Err(KreuzbergError::Plugin {
                    message: "PostProcessor returned NULL (operation failed)".to_string(),
                    plugin_name: processor_name.clone(),
                });
            }

            // SAFETY: The callback contract requires returning a valid null-terminated string
            let processed_cstr = unsafe { CStr::from_ptr(processed_ptr) };
            let json = processed_cstr
                .to_str()
                .map_err(|e| KreuzbergError::Plugin {
                    message: format!("PostProcessor returned invalid UTF-8: {}", e),
                    plugin_name: processor_name.clone(),
                })?
                .to_string();

            // Free the string returned by the callback
            unsafe { kreuzberg_free_string(processed_ptr) };

            Ok(json)
        })
        .await
        .map_err(|e| KreuzbergError::Plugin {
            message: format!("PostProcessor task panicked: {}", e),
            plugin_name: self.name.clone(),
        })??;

        // Deserialize the processed result
        let processed_result: ExtractionResult =
            serde_json::from_str(&processed_json).map_err(|e| KreuzbergError::Plugin {
                message: format!("Failed to deserialize processed result: {}", e),
                plugin_name: self.name.clone(),
            })?;

        // Update the result with the processed data
        *result = processed_result;

        Ok(())
    }

    fn processing_stage(&self) -> kreuzberg::plugins::ProcessingStage {
        self.stage
    }
}

fn parse_processing_stage(stage: Option<&str>) -> FfiResult<ProcessingStage> {
    match stage {
        Some(value) => match value.to_lowercase().as_str() {
            "early" => Ok(ProcessingStage::Early),
            "middle" => Ok(ProcessingStage::Middle),
            "late" => Ok(ProcessingStage::Late),
            other => Err(format!(
                "Invalid processing stage '{}'. Expected one of: early, middle, late",
                other
            )),
        },
        None => Ok(ProcessingStage::Middle),
    }
}

/// Register a custom PostProcessor via FFI callback.
///
/// # Safety
///
/// - `name` must be a valid null-terminated C string
/// - `callback` must be a valid function pointer that:
///   - Does not store the result_json pointer
///   - Returns a null-terminated UTF-8 JSON string or NULL on error
///   - The returned string must be freeable by kreuzberg_free_string
/// - `priority` determines the order of execution (higher priority runs first)
/// - Returns true on success, false on error (check kreuzberg_last_error)
///
/// # Example (C)
///
/// ```c
/// char* my_post_processor(const char* result_json) {
///     // Parse result_json, modify it, return JSON string
///     return strdup("{\"content\":\"PROCESSED\"}");
/// }
///
/// bool success = kreuzberg_register_post_processor("my-processor", my_post_processor, 100);
/// if (!success) {
///     const char* error = kreuzberg_last_error();
///     printf("Failed to register: %s\n", error);
/// }
/// ```
#[unsafe(no_mangle)]
pub unsafe extern "C" fn kreuzberg_register_post_processor(
    name: *const c_char,
    callback: PostProcessorCallback,
    priority: i32,
) -> bool {
    clear_last_error();

    if name.is_null() {
        set_last_error("PostProcessor name cannot be NULL".to_string());
        return false;
    }

    // SAFETY: Caller must ensure name is a valid null-terminated C string
    let name_str = match unsafe { CStr::from_ptr(name) }.to_str() {
        Ok(s) => s,
        Err(e) => {
            set_last_error(format!("Invalid UTF-8 in PostProcessor name: {}", e));
            return false;
        }
    };

    if name_str.is_empty() {
        set_last_error("Plugin name cannot be empty".to_string());
        return false;
    }

    if name_str.chars().any(|c| c.is_whitespace()) {
        set_last_error("Plugin name cannot contain whitespace".to_string());
        return false;
    }

    let processor = Arc::new(FfiPostProcessor::new(
        name_str.to_string(),
        callback,
        ProcessingStage::Middle,
    ));

    let registry = kreuzberg::plugins::registry::get_post_processor_registry();
    let mut registry_guard = match registry.write() {
        Ok(guard) => guard,
        Err(e) => {
            // ~keep: Lock poisoning indicates a panic in another thread holding the lock.
            // This is a critical runtime error (similar to OOM) that should bubble up
            // as it indicates the registry is in an inconsistent state.
            set_last_error(format!("Failed to acquire registry write lock: {}", e));
            return false;
        }
    };

    match registry_guard.register(processor, priority) {
        Ok(()) => true,
        Err(e) => {
            set_last_error(format!("Failed to register PostProcessor: {}", e));
            false
        }
    }
}

/// Register a custom PostProcessor with an explicit processing stage.
///
/// # Safety
///
/// - `name` must be a valid null-terminated C string
/// - `stage` must be a valid null-terminated C string containing "early", "middle", or "late"
/// - `callback` must be a valid function pointer that:
///   - Does not store the result_json pointer
///   - Returns a null-terminated UTF-8 JSON string or NULL on error
///   - The returned string must be freeable by kreuzberg_free_string
/// - `priority` determines the order of execution within the stage (higher priority runs first)
/// - Returns true on success, false on error (check kreuzberg_last_error)
#[unsafe(no_mangle)]
pub unsafe extern "C" fn kreuzberg_register_post_processor_with_stage(
    name: *const c_char,
    callback: PostProcessorCallback,
    priority: i32,
    stage: *const c_char,
) -> bool {
    clear_last_error();

    if name.is_null() {
        set_last_error("PostProcessor name cannot be NULL".to_string());
        return false;
    }

    // SAFETY: Caller must ensure name is a valid null-terminated C string
    let name_str = match unsafe { CStr::from_ptr(name) }.to_str() {
        Ok(s) => s,
        Err(e) => {
            set_last_error(format!("Invalid UTF-8 in PostProcessor name: {}", e));
            return false;
        }
    };

    if name_str.is_empty() {
        set_last_error("Plugin name cannot be empty".to_string());
        return false;
    }

    if name_str.chars().any(|c| c.is_whitespace()) {
        set_last_error("Plugin name cannot contain whitespace".to_string());
        return false;
    }

    let stage_str = if stage.is_null() {
        None
    } else {
        match unsafe { CStr::from_ptr(stage) }.to_str() {
            Ok(s) => Some(s),
            Err(e) => {
                set_last_error(format!("Invalid UTF-8 in processing stage: {}", e));
                return false;
            }
        }
    };

    let stage = match parse_processing_stage(stage_str) {
        Ok(stage) => stage,
        Err(e) => {
            set_last_error(e);
            return false;
        }
    };

    let processor = Arc::new(FfiPostProcessor::new(name_str.to_string(), callback, stage));

    let registry = kreuzberg::plugins::registry::get_post_processor_registry();
    let mut registry_guard = match registry.write() {
        Ok(guard) => guard,
        Err(e) => {
            // ~keep: Lock poisoning indicates a panic in another thread holding the lock.
            // This is a critical runtime error (similar to OOM) that should bubble up
            // as it indicates the registry is in an inconsistent state.
            set_last_error(format!("Failed to acquire registry write lock: {}", e));
            return false;
        }
    };

    match registry_guard.register(processor, priority) {
        Ok(()) => true,
        Err(e) => {
            set_last_error(format!("Failed to register PostProcessor: {}", e));
            false
        }
    }
}

/// Unregister a PostProcessor by name.
///
/// # Safety
///
/// - `name` must be a valid null-terminated C string
/// - Returns true on success, false on error (check kreuzberg_last_error)
///
/// # Example (C)
///
/// ```c
/// bool success = kreuzberg_unregister_post_processor("my-processor");
/// if (!success) {
///     const char* error = kreuzberg_last_error();
///     printf("Failed to unregister: %s\n", error);
/// }
/// ```
#[unsafe(no_mangle)]
pub unsafe extern "C" fn kreuzberg_unregister_post_processor(name: *const c_char) -> bool {
    clear_last_error();

    if name.is_null() {
        set_last_error("PostProcessor name cannot be NULL".to_string());
        return false;
    }

    // SAFETY: Caller must ensure name is a valid null-terminated C string
    let name_str = match unsafe { CStr::from_ptr(name) }.to_str() {
        Ok(s) => s,
        Err(e) => {
            set_last_error(format!("Invalid UTF-8 in PostProcessor name: {}", e));
            return false;
        }
    };

    let registry = kreuzberg::plugins::registry::get_post_processor_registry();
    let mut registry_guard = match registry.write() {
        Ok(guard) => guard,
        Err(e) => {
            // ~keep: Lock poisoning indicates a panic in another thread holding the lock.
            // This is a critical runtime error (similar to OOM) that should bubble up
            // as it indicates the registry is in an inconsistent state.
            set_last_error(format!("Failed to acquire registry write lock: {}", e));
            return false;
        }
    };

    match registry_guard.remove(name_str) {
        Ok(()) => true,
        Err(e) => {
            set_last_error(format!("Failed to remove PostProcessor: {}", e));
            false
        }
    }
}

/// Clear all registered PostProcessors.
///
/// # Safety
///
/// - Removes all registered processors. Subsequent extractions will run without them.
/// - Returns true on success, false on error.
#[unsafe(no_mangle)]
pub unsafe extern "C" fn kreuzberg_clear_post_processors() -> bool {
    clear_last_error();

    let registry = kreuzberg::plugins::registry::get_post_processor_registry();
    let mut registry_guard = match registry.write() {
        Ok(guard) => guard,
        Err(e) => {
            // ~keep: Lock poisoning indicates a panic in another thread holding the lock.
            // This is a critical runtime error (similar to OOM) that should bubble up
            // as it indicates the registry is in an inconsistent state.
            set_last_error(format!("Failed to acquire registry write lock: {}", e));
            return false;
        }
    };

    *registry_guard = Default::default();
    true
}

/// List all registered PostProcessors as a JSON array of names.
///
/// # Safety
///
/// - Returned string must be freed with `kreuzberg_free_string`.
/// - Returns NULL on error (check `kreuzberg_last_error`).
#[unsafe(no_mangle)]
pub unsafe extern "C" fn kreuzberg_list_post_processors() -> *mut c_char {
    clear_last_error();

    let registry = kreuzberg::plugins::registry::get_post_processor_registry();
    let registry_guard = match registry.read() {
        Ok(guard) => guard,
        Err(e) => {
            // ~keep: Lock poisoning indicates a panic in another thread holding the lock.
            // This is a critical runtime error (similar to OOM) that should bubble up
            // as it indicates the registry is in an inconsistent state.
            set_last_error(format!("Failed to acquire registry read lock: {}", e));
            return ptr::null_mut();
        }
    };

    match serde_json::to_string(&registry_guard.list()) {
        Ok(json) => match CString::new(json) {
            Ok(cstr) => cstr.into_raw(),
            Err(e) => {
                set_last_error(format!("Failed to create C string: {}", e));
                ptr::null_mut()
            }
        },
        Err(e) => {
            set_last_error(format!("Failed to serialize PostProcessor list: {}", e));
            ptr::null_mut()
        }
    }
}

// ============================================================================
// DocumentExtractor FFI
// ============================================================================

/// Type alias for the DocumentExtractor callback function.
///
/// # Parameters
///
/// - `content`: Raw document bytes
/// - `content_len`: Length of the content array
/// - `mime_type`: MIME type of the document (null-terminated string)
/// - `config_json`: JSON-encoded ExtractionConfig (null-terminated string)
///
/// # Returns
///
/// Null-terminated JSON string containing the ExtractionResult, or NULL on error.
/// The returned string must be freeable by kreuzberg_free_string.
///
/// # Safety
///
/// The callback must:
/// - Not store the content, mime_type, or config_json pointers (only valid during the call)
/// - Return a valid null-terminated UTF-8 JSON string or NULL on error
/// - The returned string must be freeable by kreuzberg_free_string
type DocumentExtractorCallback = unsafe extern "C" fn(
    content: *const u8,
    content_len: usize,
    mime_type: *const c_char,
    config_json: *const c_char,
) -> *mut c_char;

/// FFI wrapper for custom DocumentExtractors registered from Java/C.
///
/// This struct wraps a C function pointer and implements the DocumentExtractor trait,
/// allowing custom extraction implementations from FFI languages to be registered
/// and used within the Rust extraction pipeline.
struct FfiDocumentExtractor {
    name: String,
    callback: DocumentExtractorCallback,
    #[allow(dead_code)]
    supported_types: Vec<String>,
    supported_types_static: Vec<&'static str>,
    priority: i32,
}

impl FfiDocumentExtractor {
    fn new(name: String, callback: DocumentExtractorCallback, supported_types: Vec<String>, priority: i32) -> Self {
        let supported_types_static: Vec<&'static str> = supported_types
            .iter()
            .map(|s| {
                let leaked: &'static str = Box::leak(s.clone().into_boxed_str());
                leaked
            })
            .collect();

        Self {
            name,
            callback,
            supported_types,
            supported_types_static,
            priority,
        }
    }
}

impl Plugin for FfiDocumentExtractor {
    fn name(&self) -> &str {
        &self.name
    }

    fn version(&self) -> String {
        "ffi-1.0.0".to_string()
    }

    fn initialize(&self) -> Result<()> {
        Ok(())
    }

    fn shutdown(&self) -> Result<()> {
        Ok(())
    }
}

#[async_trait]
impl kreuzberg::plugins::DocumentExtractor for FfiDocumentExtractor {
    async fn extract_bytes(
        &self,
        content: &[u8],
        mime_type: &str,
        config: &ExtractionConfig,
    ) -> Result<ExtractionResult> {
        let config_json = serde_json::to_string(config).map_err(|e| KreuzbergError::Validation {
            message: format!("Failed to serialize ExtractionConfig: {}", e),
            source: Some(Box::new(e)),
        })?;

        let callback = self.callback;
        let extractor_name = self.name.clone();
        let extractor_name_error = self.name.clone();
        let extractor_name_parse = self.name.clone();
        let content_vec = content.to_vec();
        let mime_type_owned = mime_type.to_string();
        let config_json_owned = config_json.clone();

        let result_json = tokio::task::spawn_blocking(move || {
            let mime_cstr = match CString::new(mime_type_owned.clone()) {
                Ok(s) => s,
                Err(e) => {
                    return Err(KreuzbergError::Validation {
                        message: format!("Invalid MIME type for extractor '{}': {}", extractor_name, e),
                        source: Some(Box::new(e)),
                    });
                }
            };

            let config_cstr = match CString::new(config_json_owned.clone()) {
                Ok(s) => s,
                Err(e) => {
                    return Err(KreuzbergError::Validation {
                        message: format!("Invalid config JSON for extractor '{}': {}", extractor_name, e),
                        source: Some(Box::new(e)),
                    });
                }
            };

            let result_ptr = unsafe {
                callback(
                    content_vec.as_ptr(),
                    content_vec.len(),
                    mime_cstr.as_ptr(),
                    config_cstr.as_ptr(),
                )
            };

            if result_ptr.is_null() {
                return Err(KreuzbergError::Parsing {
                    message: format!("DocumentExtractor '{}' returned NULL (callback failed)", extractor_name),
                    source: None,
                });
            }

            let result_cstr = unsafe { CString::from_raw(result_ptr) };
            let result_str = result_cstr.to_str().map_err(|e| KreuzbergError::Validation {
                message: format!("Invalid UTF-8 in result from extractor '{}': {}", extractor_name, e),
                source: Some(Box::new(e)),
            })?;

            Ok(result_str.to_string())
        })
        .await
        .map_err(|e| {
            KreuzbergError::Other(format!(
                "Task join error in extractor '{}': {}",
                extractor_name_error, e
            ))
        })??;

        serde_json::from_str(&result_json).map_err(|e| KreuzbergError::Parsing {
            message: format!(
                "Failed to deserialize ExtractionResult from extractor '{}': {}",
                extractor_name_parse, e
            ),
            source: Some(Box::new(e)),
        })
    }

    async fn extract_file(
        &self,
        path: &std::path::Path,
        mime_type: &str,
        config: &ExtractionConfig,
    ) -> Result<ExtractionResult> {
        let content = tokio::fs::read(path).await.map_err(KreuzbergError::Io)?;
        self.extract_bytes(&content, mime_type, config).await
    }

    fn supported_mime_types(&self) -> &[&str] {
        &self.supported_types_static
    }

    fn priority(&self) -> i32 {
        self.priority
    }
}

/// Register a custom DocumentExtractor via FFI callback.
///
/// # Safety
///
/// - `name` must be a valid null-terminated C string
/// - `callback` must be a valid function pointer that:
///   - Does not store the content, mime_type, or config_json pointers
///   - Returns a null-terminated UTF-8 JSON string or NULL on error
///   - The returned string must be freeable by kreuzberg_free_string
/// - `mime_types` must be a valid null-terminated C string containing comma-separated MIME types
/// - `priority` determines the order of selection (higher priority preferred)
/// - Returns true on success, false on error (check kreuzberg_last_error)
///
/// # Example (C)
///
/// ```c
/// char* my_extractor(const uint8_t* content, size_t len, const char* mime_type, const char* config) {
///     // Extract content from bytes, return JSON ExtractionResult
///     return strdup("{\"content\":\"extracted text\",\"mime_type\":\"text/plain\",\"metadata\":{}}");
/// }
///
/// bool success = kreuzberg_register_document_extractor(
///     "my-extractor",
///     my_extractor,
///     "application/x-custom,text/x-custom",
///     100
/// );
/// if (!success) {
///     const char* error = kreuzberg_last_error();
///     printf("Failed to register: %s\n", error);
/// }
/// ```
#[unsafe(no_mangle)]
pub unsafe extern "C" fn kreuzberg_register_document_extractor(
    name: *const c_char,
    callback: DocumentExtractorCallback,
    mime_types: *const c_char,
    priority: i32,
) -> bool {
    clear_last_error();

    if name.is_null() {
        set_last_error("DocumentExtractor name cannot be NULL".to_string());
        return false;
    }

    if mime_types.is_null() {
        set_last_error("MIME types cannot be NULL".to_string());
        return false;
    }

    let name_str = match unsafe { CStr::from_ptr(name) }.to_str() {
        Ok(s) => s,
        Err(e) => {
            set_last_error(format!("Invalid UTF-8 in DocumentExtractor name: {}", e));
            return false;
        }
    };

    if name_str.is_empty() {
        set_last_error("Plugin name cannot be empty".to_string());
        return false;
    }

    if name_str.chars().any(|c| c.is_whitespace()) {
        set_last_error("Plugin name cannot contain whitespace".to_string());
        return false;
    }

    let mime_types_str = match unsafe { CStr::from_ptr(mime_types) }.to_str() {
        Ok(s) => s,
        Err(e) => {
            set_last_error(format!("Invalid UTF-8 in MIME types: {}", e));
            return false;
        }
    };

    let supported_types: Vec<String> = mime_types_str
        .split(',')
        .map(|s| s.trim().to_string())
        .filter(|s| !s.is_empty())
        .collect();

    if supported_types.is_empty() {
        set_last_error("At least one MIME type must be specified".to_string());
        return false;
    }

    let extractor = Arc::new(FfiDocumentExtractor::new(
        name_str.to_string(),
        callback,
        supported_types,
        priority,
    ));

    let registry = kreuzberg::plugins::registry::get_document_extractor_registry();
    let mut registry_guard = match registry.write() {
        Ok(guard) => guard,
        Err(e) => {
            // ~keep: Lock poisoning indicates a panic in another thread holding the lock.
            // This is a critical runtime error (similar to OOM) that should bubble up
            // as it indicates the registry is in an inconsistent state.
            set_last_error(format!("Failed to acquire registry write lock: {}", e));
            return false;
        }
    };

    match registry_guard.register(extractor) {
        Ok(()) => true,
        Err(e) => {
            set_last_error(format!("Failed to register DocumentExtractor: {}", e));
            false
        }
    }
}

/// Unregister a DocumentExtractor by name.
///
/// # Safety
///
/// - `name` must be a valid null-terminated C string
/// - Returns true on success, false on error (check kreuzberg_last_error)
///
/// # Example (C)
///
/// ```c
/// bool success = kreuzberg_unregister_document_extractor("my-extractor");
/// if (!success) {
///     const char* error = kreuzberg_last_error();
///     printf("Failed to unregister: %s\n", error);
/// }
/// ```
#[unsafe(no_mangle)]
pub unsafe extern "C" fn kreuzberg_unregister_document_extractor(name: *const c_char) -> bool {
    clear_last_error();

    if name.is_null() {
        set_last_error("DocumentExtractor name cannot be NULL".to_string());
        return false;
    }

    let name_str = match unsafe { CStr::from_ptr(name) }.to_str() {
        Ok(s) => s,
        Err(e) => {
            set_last_error(format!("Invalid UTF-8 in DocumentExtractor name: {}", e));
            return false;
        }
    };

    let registry = kreuzberg::plugins::registry::get_document_extractor_registry();
    let mut registry_guard = match registry.write() {
        Ok(guard) => guard,
        Err(e) => {
            // ~keep: Lock poisoning indicates a panic in another thread holding the lock.
            // This is a critical runtime error (similar to OOM) that should bubble up
            // as it indicates the registry is in an inconsistent state.
            set_last_error(format!("Failed to acquire registry write lock: {}", e));
            return false;
        }
    };

    match registry_guard.remove(name_str) {
        Ok(()) => true,
        Err(e) => {
            set_last_error(format!("Failed to remove DocumentExtractor: {}", e));
            false
        }
    }
}

/// List all registered DocumentExtractors as a JSON array of names.
///
/// # Safety
///
/// - Returned string must be freed with `kreuzberg_free_string`.
/// - Returns NULL on error (check `kreuzberg_last_error`).
#[unsafe(no_mangle)]
pub unsafe extern "C" fn kreuzberg_list_document_extractors() -> *mut c_char {
    clear_last_error();

    let registry = kreuzberg::plugins::registry::get_document_extractor_registry();
    let registry_guard = match registry.read() {
        Ok(guard) => guard,
        Err(e) => {
            // ~keep: Lock poisoning indicates a panic in another thread holding the lock.
            // This is a critical runtime error (similar to OOM) that should bubble up
            // as it indicates the registry is in an inconsistent state.
            set_last_error(format!("Failed to acquire registry read lock: {}", e));
            return ptr::null_mut();
        }
    };

    match serde_json::to_string(&registry_guard.list()) {
        Ok(json) => match CString::new(json) {
            Ok(cstr) => cstr.into_raw(),
            Err(e) => {
                set_last_error(format!("Failed to create C string: {}", e));
                ptr::null_mut()
            }
        },
        Err(e) => {
            set_last_error(format!("Failed to serialize DocumentExtractor list: {}", e));
            ptr::null_mut()
        }
    }
}

// ============================================================================
// Validator FFI
// ============================================================================

/// Type alias for the Validator callback function.
///
/// # Parameters
///
/// - `result_json`: JSON-encoded ExtractionResult (null-terminated string)
///
/// # Returns
///
/// Null-terminated error message string if validation fails (must be freed by Rust
/// via kreuzberg_free_string), or NULL if validation passes.
///
/// # Safety
///
/// The callback must:
/// - Not store the result_json pointer (it's only valid for the duration of the call)
/// - Return a valid null-terminated UTF-8 string (error message) if validation fails
/// - Return NULL if validation passes
/// - The returned string must be freeable by kreuzberg_free_string
type ValidatorCallback = unsafe extern "C" fn(result_json: *const c_char) -> *mut c_char;

/// FFI wrapper for custom Validators registered from Java/C.
///
/// This struct wraps a C function pointer and implements the Validator trait,
/// allowing custom validation implementations from FFI languages to be registered
/// and used within the Rust extraction pipeline.
struct FfiValidator {
    name: String,
    callback: ValidatorCallback,
    priority: i32,
}

impl FfiValidator {
    fn new(name: String, callback: ValidatorCallback, priority: i32) -> Self {
        Self {
            name,
            callback,
            priority,
        }
    }
}

impl Plugin for FfiValidator {
    fn name(&self) -> &str {
        &self.name
    }

    fn version(&self) -> String {
        "ffi-1.0.0".to_string()
    }

    fn initialize(&self) -> Result<()> {
        Ok(())
    }

    fn shutdown(&self) -> Result<()> {
        Ok(())
    }
}

#[async_trait]
impl kreuzberg::plugins::Validator for FfiValidator {
    fn priority(&self) -> i32 {
        self.priority
    }

    async fn validate(&self, result: &ExtractionResult, _config: &ExtractionConfig) -> Result<()> {
        // Serialize the result to JSON
        let result_json = serde_json::to_string(result).map_err(|e| KreuzbergError::Validation {
            message: format!("Failed to serialize ExtractionResult: {}", e),
            source: Some(Box::new(e)),
        })?;

        // Call the FFI callback (blocking operation, so use spawn_blocking)
        let callback = self.callback;
        let validator_name = self.name.clone();
        let result_json_owned = result_json.clone();

        let error_msg = tokio::task::spawn_blocking(move || {
            // Create C string inside the closure to ensure it's Send-safe
            let result_cstring = CString::new(result_json_owned).map_err(|e| KreuzbergError::Validation {
                message: format!("Failed to create C string from result JSON: {}", e),
                source: Some(Box::new(e)),
            })?;

            // SAFETY: We're passing a valid pointer to the callback
            // The callback contract requires it to not store this pointer
            let error_ptr = unsafe { callback(result_cstring.as_ptr()) };

            if error_ptr.is_null() {
                // Validation passed
                return Ok::<Option<String>, KreuzbergError>(None);
            }

            // SAFETY: The callback contract requires returning a valid null-terminated string
            let error_cstr = unsafe { CStr::from_ptr(error_ptr) };
            let error_msg = error_cstr
                .to_str()
                .map_err(|e| KreuzbergError::Plugin {
                    message: format!("Validator returned invalid UTF-8: {}", e),
                    plugin_name: validator_name.clone(),
                })?
                .to_string();

            // Free the string returned by the callback
            unsafe { kreuzberg_free_string(error_ptr) };

            Ok(Some(error_msg))
        })
        .await
        .map_err(|e| KreuzbergError::Plugin {
            message: format!("Validator task panicked: {}", e),
            plugin_name: self.name.clone(),
        })??;

        // If there's an error message, validation failed
        if let Some(msg) = error_msg {
            return Err(KreuzbergError::Validation {
                message: msg,
                source: None,
            });
        }

        Ok(())
    }
}

/// Register a custom Validator via FFI callback.
///
/// # Safety
///
/// - `name` must be a valid null-terminated C string
/// - `callback` must be a valid function pointer that:
///   - Does not store the result_json pointer
///   - Returns a null-terminated UTF-8 string (error message) if validation fails
///   - Returns NULL if validation passes
///   - The returned string must be freeable by kreuzberg_free_string
/// - `priority` determines the order of validation (higher priority runs first)
/// - Returns true on success, false on error (check kreuzberg_last_error)
///
/// # Example (C)
///
/// ```c
/// char* my_validator(const char* result_json) {
///     // Parse result_json, validate it
///     // Return error message if validation fails, NULL if passes
///     if (invalid) {
///         return strdup("Validation failed: content too short");
///     }
///     return NULL;
/// }
///
/// bool success = kreuzberg_register_validator("my-validator", my_validator, 100);
/// if (!success) {
///     const char* error = kreuzberg_last_error();
///     printf("Failed to register: %s\n", error);
/// }
/// ```
#[unsafe(no_mangle)]
pub unsafe extern "C" fn kreuzberg_register_validator(
    name: *const c_char,
    callback: ValidatorCallback,
    priority: i32,
) -> bool {
    clear_last_error();

    if name.is_null() {
        set_last_error("Validator name cannot be NULL".to_string());
        return false;
    }

    // SAFETY: Caller must ensure name is a valid null-terminated C string
    let name_str = match unsafe { CStr::from_ptr(name) }.to_str() {
        Ok(s) => s,
        Err(e) => {
            set_last_error(format!("Invalid UTF-8 in Validator name: {}", e));
            return false;
        }
    };

    if name_str.is_empty() {
        set_last_error("Plugin name cannot be empty".to_string());
        return false;
    }

    if name_str.chars().any(|c| c.is_whitespace()) {
        set_last_error("Plugin name cannot contain whitespace".to_string());
        return false;
    }

    let validator = Arc::new(FfiValidator::new(name_str.to_string(), callback, priority));

    let registry = kreuzberg::plugins::registry::get_validator_registry();
    let mut registry_guard = match registry.write() {
        Ok(guard) => guard,
        Err(e) => {
            // ~keep: Lock poisoning indicates a panic in another thread holding the lock.
            // This is a critical runtime error (similar to OOM) that should bubble up
            // as it indicates the registry is in an inconsistent state.
            set_last_error(format!("Failed to acquire registry write lock: {}", e));
            return false;
        }
    };

    match registry_guard.register(validator) {
        Ok(()) => true,
        Err(e) => {
            set_last_error(format!("Failed to register Validator: {}", e));
            false
        }
    }
}

/// Unregister a Validator by name.
///
/// # Safety
///
/// - `name` must be a valid null-terminated C string
/// - Returns true on success, false on error (check kreuzberg_last_error)
///
/// # Example (C)
///
/// ```c
/// bool success = kreuzberg_unregister_validator("my-validator");
/// if (!success) {
///     const char* error = kreuzberg_last_error();
///     printf("Failed to unregister: %s\n", error);
/// }
/// ```
#[unsafe(no_mangle)]
pub unsafe extern "C" fn kreuzberg_unregister_validator(name: *const c_char) -> bool {
    clear_last_error();

    if name.is_null() {
        set_last_error("Validator name cannot be NULL".to_string());
        return false;
    }

    // SAFETY: Caller must ensure name is a valid null-terminated C string
    let name_str = match unsafe { CStr::from_ptr(name) }.to_str() {
        Ok(s) => s,
        Err(e) => {
            set_last_error(format!("Invalid UTF-8 in Validator name: {}", e));
            return false;
        }
    };

    let registry = kreuzberg::plugins::registry::get_validator_registry();
    let mut registry_guard = match registry.write() {
        Ok(guard) => guard,
        Err(e) => {
            // ~keep: Lock poisoning indicates a panic in another thread holding the lock.
            // This is a critical runtime error (similar to OOM) that should bubble up
            // as it indicates the registry is in an inconsistent state.
            set_last_error(format!("Failed to acquire registry write lock: {}", e));
            return false;
        }
    };

    match registry_guard.remove(name_str) {
        Ok(()) => true,
        Err(e) => {
            set_last_error(format!("Failed to remove Validator: {}", e));
            false
        }
    }
}

/// Clear all registered Validators.
///
/// # Safety
///
/// - Removes all validators. Subsequent extractions will skip custom validation.
/// - Returns true on success, false on error.
#[unsafe(no_mangle)]
pub unsafe extern "C" fn kreuzberg_clear_validators() -> bool {
    clear_last_error();

    let registry = kreuzberg::plugins::registry::get_validator_registry();
    let mut registry_guard = match registry.write() {
        Ok(guard) => guard,
        Err(e) => {
            // ~keep: Lock poisoning indicates a panic in another thread holding the lock.
            // This is a critical runtime error (similar to OOM) that should bubble up
            // as it indicates the registry is in an inconsistent state.
            set_last_error(format!("Failed to acquire registry write lock: {}", e));
            return false;
        }
    };

    *registry_guard = Default::default();
    true
}

/// List all registered Validators as a JSON array of names.
///
/// # Safety
///
/// - Returned string must be freed with `kreuzberg_free_string`.
/// - Returns NULL on error (check `kreuzberg_last_error`).
#[unsafe(no_mangle)]
pub unsafe extern "C" fn kreuzberg_list_validators() -> *mut c_char {
    clear_last_error();

    let registry = kreuzberg::plugins::registry::get_validator_registry();
    let registry_guard = match registry.read() {
        Ok(guard) => guard,
        Err(e) => {
            // ~keep: Lock poisoning indicates a panic in another thread holding the lock.
            // This is a critical runtime error (similar to OOM) that should bubble up
            // as it indicates the registry is in an inconsistent state.
            set_last_error(format!("Failed to acquire registry read lock: {}", e));
            return ptr::null_mut();
        }
    };

    match serde_json::to_string(&registry_guard.list()) {
        Ok(json) => match CString::new(json) {
            Ok(cstr) => cstr.into_raw(),
            Err(e) => {
                set_last_error(format!("Failed to create C string: {}", e));
                ptr::null_mut()
            }
        },
        Err(e) => {
            set_last_error(format!("Failed to serialize Validator list: {}", e));
            ptr::null_mut()
        }
    }
}

// ============================================================================
// OCR Backend Plugin Registration FFI
// ============================================================================

/// Unregister an OCR backend by name.
///
/// # Safety
///
/// - `name` must be a valid null-terminated C string
/// - Returns true on success, false on error (check kreuzberg_last_error)
///
/// # Example (C)
///
/// ```c
/// bool success = kreuzberg_unregister_ocr_backend("custom-ocr");
/// if (!success) {
///     const char* error = kreuzberg_last_error();
///     printf("Failed to unregister: %s\n", error);
/// }
/// ```
#[unsafe(no_mangle)]
pub unsafe extern "C" fn kreuzberg_unregister_ocr_backend(name: *const c_char) -> bool {
    clear_last_error();

    if name.is_null() {
        set_last_error("OCR backend name cannot be NULL".to_string());
        return false;
    }

    // SAFETY: Caller must ensure name is a valid null-terminated C string
    let name_str = match unsafe { CStr::from_ptr(name) }.to_str() {
        Ok(s) => s,
        Err(e) => {
            set_last_error(format!("Invalid UTF-8 in OCR backend name: {}", e));
            return false;
        }
    };

    if name_str.is_empty() {
        set_last_error("OCR backend name cannot be empty".to_string());
        return false;
    }

    if name_str.chars().any(|c| c.is_whitespace()) {
        set_last_error("OCR backend name cannot contain whitespace".to_string());
        return false;
    }

    match kreuzberg::plugins::unregister_ocr_backend(name_str) {
        Ok(()) => true,
        Err(e) => {
            set_last_error(e.to_string());
            false
        }
    }
}

/// List all registered OCR backends as a JSON array of names.
///
/// # Safety
///
/// - Returned string must be freed with `kreuzberg_free_string`.
/// - Returns NULL on error (check `kreuzberg_last_error`).
///
/// # Example (C)
///
/// ```c
/// char* backends = kreuzberg_list_ocr_backends();
/// if (backends == NULL) {
///     const char* error = kreuzberg_last_error();
///     printf("Failed to list backends: %s\n", error);
/// } else {
///     printf("OCR backends: %s\n", backends);
///     kreuzberg_free_string(backends);
/// }
/// ```
#[unsafe(no_mangle)]
pub unsafe extern "C" fn kreuzberg_list_ocr_backends() -> *mut c_char {
    clear_last_error();

    match kreuzberg::plugins::list_ocr_backends() {
        Ok(backends) => match serde_json::to_string(&backends) {
            Ok(json) => match CString::new(json) {
                Ok(cstr) => cstr.into_raw(),
                Err(e) => {
                    set_last_error(format!("Failed to create C string: {}", e));
                    ptr::null_mut()
                }
            },
            Err(e) => {
                set_last_error(format!("Failed to serialize OCR backend list: {}", e));
                ptr::null_mut()
            }
        },
        Err(e) => {
            set_last_error(e.to_string());
            ptr::null_mut()
        }
    }
}

/// Clear all registered OCR backends.
///
/// # Safety
///
/// - Removes all registered OCR backends. Subsequent extractions will use only built-in backends.
/// - Returns true on success, false on error.
///
/// # Example (C)
///
/// ```c
/// bool success = kreuzberg_clear_ocr_backends();
/// if (!success) {
///     const char* error = kreuzberg_last_error();
///     printf("Failed to clear OCR backends: %s\n", error);
/// }
/// ```
#[unsafe(no_mangle)]
pub unsafe extern "C" fn kreuzberg_clear_ocr_backends() -> bool {
    clear_last_error();

    match kreuzberg::plugins::clear_ocr_backends() {
        Ok(()) => true,
        Err(e) => {
            set_last_error(e.to_string());
            false
        }
    }
}

/// Clear all registered DocumentExtractors.
///
/// # Safety
///
/// - Removes all registered extractors. Subsequent extractions will use only built-in extractors.
/// - Returns true on success, false on error.
///
/// # Example (C)
///
/// ```c
/// bool success = kreuzberg_clear_document_extractors();
/// if (!success) {
///     const char* error = kreuzberg_last_error();
///     printf("Failed to clear document extractors: %s\n", error);
/// }
/// ```
#[unsafe(no_mangle)]
pub unsafe extern "C" fn kreuzberg_clear_document_extractors() -> bool {
    clear_last_error();

    let registry = kreuzberg::plugins::registry::get_document_extractor_registry();
    let mut registry_guard = match registry.write() {
        Ok(guard) => guard,
        Err(e) => {
            // ~keep: Lock poisoning indicates a panic in another thread holding the lock.
            // This is a critical runtime error (similar to OOM) that should bubble up
            // as it indicates the registry is in an inconsistent state.
            set_last_error(format!("Failed to acquire registry write lock: {}", e));
            return false;
        }
    };

    *registry_guard = Default::default();
    true
}

/// Detect MIME type from raw bytes.
///
/// # Safety
///
/// - `bytes` must be a valid pointer to byte data
/// - `len` must be the correct length of the byte array
/// - The returned string must be freed with `kreuzberg_free_string`
/// - Returns NULL on error (check `kreuzberg_last_error`)
///
/// # Example (C)
///
/// ```c
/// const char* pdf_bytes = "%PDF-1.4\n";
/// char* mime = kreuzberg_detect_mime_type_from_bytes((const uint8_t*)pdf_bytes, strlen(pdf_bytes));
/// if (mime == NULL) {
///     const char* error = kreuzberg_last_error();
///     printf("Failed to detect MIME type: %s\n", error);
/// } else {
///     printf("MIME type: %s\n", mime);
///     kreuzberg_free_string(mime);
/// }
/// ```
#[unsafe(no_mangle)]
pub unsafe extern "C" fn kreuzberg_detect_mime_type_from_bytes(bytes: *const u8, len: usize) -> *mut c_char {
    clear_last_error();

    if bytes.is_null() {
        set_last_error("bytes cannot be NULL".to_string());
        return ptr::null_mut();
    }

    let slice = unsafe { std::slice::from_raw_parts(bytes, len) };

    match kreuzberg::core::mime::detect_mime_type_from_bytes(slice) {
        Ok(mime) => match string_to_c_string(mime) {
            Ok(ptr) => ptr,
            Err(e) => {
                set_last_error(e);
                ptr::null_mut()
            }
        },
        Err(e) => {
            set_last_error(e.to_string());
            ptr::null_mut()
        }
    }
}

/// Detect MIME type from file path (checks extension and reads file content).
///
/// # Safety
///
/// - `file_path` must be a valid null-terminated C string
/// - The returned string must be freed with `kreuzberg_free_string`
/// - Returns NULL on error (check `kreuzberg_last_error`)
///
/// # Example (C)
///
/// ```c
/// char* mime = kreuzberg_detect_mime_type_from_path("document.pdf");
/// if (mime == NULL) {
///     const char* error = kreuzberg_last_error();
///     printf("Failed to detect MIME type: %s\n", error);
/// } else {
///     printf("MIME type: %s\n", mime);
///     kreuzberg_free_string(mime);
/// }
/// ```
#[unsafe(no_mangle)]
pub unsafe extern "C" fn kreuzberg_detect_mime_type_from_path(file_path: *const c_char) -> *mut c_char {
    clear_last_error();

    if file_path.is_null() {
        set_last_error("file_path cannot be NULL".to_string());
        return ptr::null_mut();
    }

    let path_str = match unsafe { CStr::from_ptr(file_path) }.to_str() {
        Ok(s) => s,
        Err(e) => {
            set_last_error(format!("Invalid UTF-8 in file path: {}", e));
            return ptr::null_mut();
        }
    };

    match kreuzberg::core::mime::detect_mime_type(path_str, true) {
        Ok(mime) => match string_to_c_string(mime) {
            Ok(ptr) => ptr,
            Err(e) => {
                set_last_error(e);
                ptr::null_mut()
            }
        },
        Err(e) => {
            // ~keep: IO errors from file operations should bubble up as they indicate
            // system-level issues (permissions, file not found, etc.).
            set_last_error(e.to_string());
            ptr::null_mut()
        }
    }
}

/// Get file extensions for a MIME type.
///
/// # Safety
///
/// - `mime_type` must be a valid null-terminated C string
/// - The returned string is a JSON array of extensions (must be freed with `kreuzberg_free_string`)
/// - Returns NULL on error (check `kreuzberg_last_error`)
///
/// # Example (C)
///
/// ```c
/// char* extensions = kreuzberg_get_extensions_for_mime("application/pdf");
/// if (extensions == NULL) {
///     const char* error = kreuzberg_last_error();
///     printf("Failed to get extensions: %s\n", error);
/// } else {
///     printf("Extensions: %s\n", extensions);
///     kreuzberg_free_string(extensions);
/// }
/// ```
#[unsafe(no_mangle)]
pub unsafe extern "C" fn kreuzberg_get_extensions_for_mime(mime_type: *const c_char) -> *mut c_char {
    clear_last_error();

    if mime_type.is_null() {
        set_last_error("mime_type cannot be NULL".to_string());
        return ptr::null_mut();
    }

    let mime_str = match unsafe { CStr::from_ptr(mime_type) }.to_str() {
        Ok(s) => s,
        Err(e) => {
            set_last_error(format!("Invalid UTF-8 in MIME type: {}", e));
            return ptr::null_mut();
        }
    };

    match kreuzberg::core::mime::get_extensions_for_mime(mime_str) {
        Ok(extensions) => match serde_json::to_string(&extensions) {
            Ok(json) => match string_to_c_string(json) {
                Ok(ptr) => ptr,
                Err(e) => {
                    set_last_error(e);
                    ptr::null_mut()
                }
            },
            Err(e) => {
                set_last_error(format!("Failed to serialize extensions: {}", e));
                ptr::null_mut()
            }
        },
        Err(e) => {
            set_last_error(e.to_string());
            ptr::null_mut()
        }
    }
}

// ============================================================================
// Config Loading FFI
// ============================================================================

/// Opaque wrapper around `ExtractionConfig` for FFI usage.
#[repr(C)]
pub struct FfiExtractionConfig {
    _private: [u8; 0],
    _phantom: PhantomData<ExtractionConfig>,
}

impl FfiExtractionConfig {
    fn into_raw(config: ExtractionConfig) -> *mut Self {
        Box::into_raw(Box::new(config)) as *mut Self
    }

    fn as_extraction_config_ptr(ptr: *mut Self) -> *mut ExtractionConfig {
        ptr as *mut ExtractionConfig
    }
}

/// Load an ExtractionConfig from a file.
///
/// Automatically detects the file format based on extension:
/// - `.toml` - TOML format
/// - `.yaml`, `.yml` - YAML format
/// - `.json` - JSON format
///
/// # Safety
///
/// - `path` must be a valid null-terminated C string representing a file path
/// - Returns a pointer to ExtractionConfig on success, NULL on error
/// - The returned config must be freed with `kreuzberg_free_config`
/// - Check `kreuzberg_last_error` on NULL return
///
/// # Example (C)
///
/// ```c
/// ExtractionConfig* config = kreuzberg_config_from_file("kreuzberg.toml");
/// if (config == NULL) {
///     const char* error = kreuzberg_last_error();
///     printf("Failed to load config: %s\n", error);
///     return 1;
/// }
///
/// // Use config...
/// char* result = kreuzberg_extract_file_with_config_sync("document.pdf", config);
///
/// kreuzberg_free_config(config);
/// ```
#[unsafe(no_mangle)]
pub unsafe extern "C" fn kreuzberg_config_from_file(path: *const c_char) -> *mut FfiExtractionConfig {
    clear_last_error();

    if path.is_null() {
        set_last_error("Config path cannot be NULL".to_string());
        return ptr::null_mut();
    }

    let path_str = match unsafe { CStr::from_ptr(path) }.to_str() {
        Ok(s) => s,
        Err(e) => {
            set_last_error(format!("Invalid UTF-8 in config path: {}", e));
            return ptr::null_mut();
        }
    };

    let path_buf = Path::new(path_str);

    match ExtractionConfig::from_file(path_buf) {
        Ok(config) => FfiExtractionConfig::into_raw(config),
        Err(e) => {
            // ~keep: IO errors from file operations should bubble up as they indicate
            // system-level issues (permissions, disk full, file not found, etc.).
            // Only set error if it's not an IO error that should terminate.
            match &e {
                KreuzbergError::Io(io_err) => {
                    set_last_error(format!("IO error loading config: {}", io_err));
                }
                _ => {
                    set_last_error(format!("Failed to load config from file: {}", e));
                }
            }
            ptr::null_mut()
        }
    }
}

/// Discover and load an ExtractionConfig by searching parent directories.
///
/// Searches the current directory and all parent directories for:
/// - `kreuzberg.toml`
/// - `kreuzberg.yaml`
/// - `kreuzberg.yml`
/// - `kreuzberg.json`
///
/// Returns the first config file found as JSON, or NULL if none found.
///
/// # Safety
///
/// - The returned string must be freed with `kreuzberg_free_string`
/// - Returns NULL if no config found or on error (check `kreuzberg_last_error`)
///
/// # Example (C)
///
/// ```c
/// char* config_json = kreuzberg_config_discover();
/// if (config_json == NULL) {
///     const char* error = kreuzberg_last_error();
///     if (error != NULL && strlen(error) > 0) {
///         printf("Error discovering config: %s\n", error);
///         return 1;
///     }
///     // No config found, use defaults
///     printf("No config file found\n");
/// } else {
///     printf("Config: %s\n", config_json);
///     kreuzberg_free_string(config_json);
/// }
/// ```
#[unsafe(no_mangle)]
<<<<<<< HEAD
pub unsafe extern "C" fn kreuzberg_config_discover() -> *mut FfiExtractionConfig {
    clear_last_error();

    match ExtractionConfig::discover() {
        Ok(Some(config)) => FfiExtractionConfig::into_raw(config),
=======
pub unsafe extern "C" fn kreuzberg_config_discover() -> *mut c_char {
    clear_last_error();

    match ExtractionConfig::discover() {
        Ok(Some(config)) => match serde_json::to_string(&config) {
            Ok(json) => match CString::new(json) {
                Ok(cstr) => cstr.into_raw(),
                Err(e) => {
                    set_last_error(format!("Failed to serialize config: {}", e));
                    ptr::null_mut()
                }
            },
            Err(e) => {
                set_last_error(format!("Failed to serialize config: {}", e));
                ptr::null_mut()
            }
        },
>>>>>>> f78fda95
        Ok(None) => {
            // Not an error - just no config found
            ptr::null_mut()
        }
        Err(e) => {
            // ~keep: IO errors from directory traversal should bubble up as they indicate
            // system-level issues (permissions, disk errors, etc.).
            match &e {
                KreuzbergError::Io(io_err) => {
                    set_last_error(format!("IO error discovering config: {}", io_err));
                }
                _ => {
                    set_last_error(format!("Failed to discover config: {}", e));
                }
            }
            ptr::null_mut()
        }
    }
}

/// Free an ExtractionConfig allocated through the FFI helpers.
///
/// # Safety
/// - `config` must come from `kreuzberg_config_from_file` or `kreuzberg_config_discover`
#[unsafe(no_mangle)]
pub unsafe extern "C" fn kreuzberg_free_config(config: *mut FfiExtractionConfig) {
    if config.is_null() {
        return;
    }
    // SAFETY: pointer originated from Box::into_raw inside the FFI helpers.
    unsafe {
        drop(Box::from_raw(FfiExtractionConfig::as_extraction_config_ptr(config)));
    }
}

#[cfg(test)]
mod tests {
    use super::*;
    use std::ffi::CString;

    #[test]
    fn test_version() {
        unsafe {
            let version = kreuzberg_version();
            assert!(!version.is_null());
            let version_str = CStr::from_ptr(version).to_str().unwrap();
            assert!(!version_str.is_empty());
        }
    }

    #[test]
    fn test_null_path() {
        unsafe {
            let result = kreuzberg_extract_file_sync(ptr::null());
            assert!(result.is_null());

            let error = kreuzberg_last_error();
            assert!(!error.is_null());
            let error_str = CStr::from_ptr(error).to_str().unwrap();
            assert!(error_str.contains("NULL"));
        }
    }

    #[test]
    fn test_nonexistent_file() {
        unsafe {
            let path = CString::new("/nonexistent/file.pdf").unwrap();
            let result = kreuzberg_extract_file_sync(path.as_ptr());
            assert!(result.is_null());

            let error = kreuzberg_last_error();
            assert!(!error.is_null());
        }
    }
}<|MERGE_RESOLUTION|>--- conflicted
+++ resolved
@@ -5,7 +5,6 @@
 
 use std::cell::RefCell;
 use std::ffi::{CStr, CString};
-use std::marker::PhantomData;
 use std::os::raw::c_char;
 use std::path::Path;
 use std::ptr;
@@ -3284,23 +3283,6 @@
 // Config Loading FFI
 // ============================================================================
 
-/// Opaque wrapper around `ExtractionConfig` for FFI usage.
-#[repr(C)]
-pub struct FfiExtractionConfig {
-    _private: [u8; 0],
-    _phantom: PhantomData<ExtractionConfig>,
-}
-
-impl FfiExtractionConfig {
-    fn into_raw(config: ExtractionConfig) -> *mut Self {
-        Box::into_raw(Box::new(config)) as *mut Self
-    }
-
-    fn as_extraction_config_ptr(ptr: *mut Self) -> *mut ExtractionConfig {
-        ptr as *mut ExtractionConfig
-    }
-}
-
 /// Load an ExtractionConfig from a file.
 ///
 /// Automatically detects the file format based on extension:
@@ -3331,7 +3313,7 @@
 /// kreuzberg_free_config(config);
 /// ```
 #[unsafe(no_mangle)]
-pub unsafe extern "C" fn kreuzberg_config_from_file(path: *const c_char) -> *mut FfiExtractionConfig {
+pub unsafe extern "C" fn kreuzberg_config_from_file(path: *const c_char) -> *mut ExtractionConfig {
     clear_last_error();
 
     if path.is_null() {
@@ -3350,7 +3332,7 @@
     let path_buf = Path::new(path_str);
 
     match ExtractionConfig::from_file(path_buf) {
-        Ok(config) => FfiExtractionConfig::into_raw(config),
+        Ok(config) => Box::into_raw(Box::new(config)),
         Err(e) => {
             // ~keep: IO errors from file operations should bubble up as they indicate
             // system-level issues (permissions, disk full, file not found, etc.).
@@ -3401,13 +3383,6 @@
 /// }
 /// ```
 #[unsafe(no_mangle)]
-<<<<<<< HEAD
-pub unsafe extern "C" fn kreuzberg_config_discover() -> *mut FfiExtractionConfig {
-    clear_last_error();
-
-    match ExtractionConfig::discover() {
-        Ok(Some(config)) => FfiExtractionConfig::into_raw(config),
-=======
 pub unsafe extern "C" fn kreuzberg_config_discover() -> *mut c_char {
     clear_last_error();
 
@@ -3425,7 +3400,6 @@
                 ptr::null_mut()
             }
         },
->>>>>>> f78fda95
         Ok(None) => {
             // Not an error - just no config found
             ptr::null_mut()
@@ -3446,21 +3420,6 @@
     }
 }
 
-/// Free an ExtractionConfig allocated through the FFI helpers.
-///
-/// # Safety
-/// - `config` must come from `kreuzberg_config_from_file` or `kreuzberg_config_discover`
-#[unsafe(no_mangle)]
-pub unsafe extern "C" fn kreuzberg_free_config(config: *mut FfiExtractionConfig) {
-    if config.is_null() {
-        return;
-    }
-    // SAFETY: pointer originated from Box::into_raw inside the FFI helpers.
-    unsafe {
-        drop(Box::from_raw(FfiExtractionConfig::as_extraction_config_ptr(config)));
-    }
-}
-
 #[cfg(test)]
 mod tests {
     use super::*;
