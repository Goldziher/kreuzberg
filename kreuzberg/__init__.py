from importlib.metadata import version

from kreuzberg._gmft import GMFTConfig
from kreuzberg._ocr._easyocr import EasyOCRConfig
from kreuzberg._ocr._paddleocr import PaddleOCRConfig
from kreuzberg._ocr._tesseract import TesseractConfig

from ._ocr._tesseract import PSMMode
from ._registry import ExtractorRegistry
from ._types import ExtractionConfig, ExtractionResult, Metadata, TableData
from .exceptions import KreuzbergError, MissingDependencyError, OCRError, ParsingError, ValidationError
from .extraction import (
    batch_extract_bytes,
    batch_extract_bytes_sync,
    batch_extract_file,
    batch_extract_file_sync,
    extract_bytes,
    extract_bytes_sync,
    extract_file,
    extract_file_sync,
)
from importlib.metadata import version, PackageNotFoundError

<<<<<<< HEAD
try:
    __version__ = version("kreuzberg")
except PackageNotFoundError:
    __version__ = "0.0.0"
=======
__version__ = version("kreuzberg")
>>>>>>> 0114f19b

__all__ = [
    "EasyOCRConfig",
    "ExtractionConfig",
    "ExtractionResult",
    "ExtractorRegistry",
    "GMFTConfig",
    "KreuzbergError",
    "Metadata",
    "MissingDependencyError",
    "OCRError",
    "PSMMode",
    "PaddleOCRConfig",
    "ParsingError",
    "TableData",
    "TesseractConfig",
    "ValidationError",
    "batch_extract_bytes",
    "batch_extract_bytes_sync",
    "batch_extract_file",
    "batch_extract_file_sync",
    "extract_bytes",
    "extract_bytes_sync",
    "extract_file",
    "extract_file_sync",
]<|MERGE_RESOLUTION|>--- conflicted
+++ resolved
@@ -21,14 +21,7 @@
 )
 from importlib.metadata import version, PackageNotFoundError
 
-<<<<<<< HEAD
-try:
-    __version__ = version("kreuzberg")
-except PackageNotFoundError:
-    __version__ = "0.0.0"
-=======
 __version__ = version("kreuzberg")
->>>>>>> 0114f19b
 
 __all__ = [
     "EasyOCRConfig",
