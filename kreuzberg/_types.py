from __future__ import annotations

import sys
from collections.abc import Awaitable, Callable
from dataclasses import asdict, dataclass, field
from typing import TYPE_CHECKING, Any, Literal, TypedDict

from kreuzberg._constants import DEFAULT_MAX_CHARACTERS, DEFAULT_MAX_OVERLAP
from kreuzberg.exceptions import ValidationError

if sys.version_info < (3, 11):  # pragma: no cover
    from typing_extensions import NotRequired
else:  # pragma: no cover
    from typing import NotRequired

if TYPE_CHECKING:
    from pandas import DataFrame
    from PIL.Image import Image

    from kreuzberg._entity_extraction import SpacyEntityExtractionConfig
    from kreuzberg._gmft import GMFTConfig
    from kreuzberg._language_detection import LanguageDetectionConfig
    from kreuzberg._ocr._easyocr import EasyOCRConfig
    from kreuzberg._ocr._paddleocr import PaddleOCRConfig
    from kreuzberg._ocr._tesseract import TesseractConfig

OcrBackendType = Literal["tesseract", "easyocr", "paddleocr"]


class TableData(TypedDict):
    """Table data, returned from table extraction."""

    cropped_image: Image
    """The cropped image of the table."""
    df: DataFrame
    """The table data as a pandas DataFrame."""
    page_number: int
    """The page number of the table."""
    text: str
    """The table text as a markdown string."""


class Metadata(TypedDict, total=False):
    """Base metadata common to all document types.

    All fields will only be included if they contain non-empty values.
    Any field that would be empty or None is omitted from the dictionary.
    """

    authors: NotRequired[list[str]]
    """List of document authors."""
    categories: NotRequired[list[str]]
    """Categories or classifications."""
    citations: NotRequired[list[str]]
    """Citation identifiers."""
    comments: NotRequired[str]
    """General comments."""
    copyright: NotRequired[str]
    """Copyright information."""
    created_at: NotRequired[str]
    """Creation timestamp in ISO format."""
    created_by: NotRequired[str]
    """Document creator."""
    description: NotRequired[str]
    """Document description."""
    fonts: NotRequired[list[str]]
    """List of fonts used in the document."""
    height: NotRequired[int]
    """Height of the document page/slide/image, if applicable."""
    identifier: NotRequired[str]
    """Unique document identifier."""
    keywords: NotRequired[list[str]]
    """Keywords or tags."""
    languages: NotRequired[list[str]]
    """Document language code."""
    license: NotRequired[str]
    """License information."""
    modified_at: NotRequired[str]
    """Last modification timestamp in ISO format."""
    modified_by: NotRequired[str]
    """Username of last modifier."""
    organization: NotRequired[str | list[str]]
    """Organizational affiliation."""
    publisher: NotRequired[str]
    """Publisher or organization name."""
    references: NotRequired[list[str]]
    """Reference entries."""
    status: NotRequired[str]
    """Document status (e.g., draft, final)."""
    subject: NotRequired[str]
    """Document subject or topic."""
    subtitle: NotRequired[str]
    """Document subtitle."""
    summary: NotRequired[str]
    """Document Summary"""
    title: NotRequired[str]
    """Document title."""
    version: NotRequired[str]
    """Version identifier or revision number."""
    width: NotRequired[int]
    """Width of the document page/slide/image, if applicable."""

    # Email-specific fields
    email_from: NotRequired[str]
    """Email sender (from field)."""
    email_to: NotRequired[str]
    """Email recipient (to field)."""
    email_cc: NotRequired[str]
    """Email carbon copy recipients."""
    email_bcc: NotRequired[str]
    """Email blind carbon copy recipients."""
    date: NotRequired[str]
    """Email date or document date."""
    attachments: NotRequired[list[str]]
    """List of attachment names."""

    # Additional metadata fields for various extractors
    content: NotRequired[str]
    """Content metadata field."""
    parse_error: NotRequired[str]
    """Parse error information."""
    warning: NotRequired[str]
    """Warning messages."""

    # Table extraction metadata
    table_count: NotRequired[int]
    """Number of tables extracted from the document."""
    tables_summary: NotRequired[str]
    """Summary of table extraction results."""
    quality_score: NotRequired[float]
    """Quality score for extracted content (0.0-1.0)."""


# Cache valid metadata keys at module level for performance
_VALID_METADATA_KEYS = {
    "authors",
    "categories",
    "citations",
    "comments",
    "content",
    "copyright",
    "created_at",
    "created_by",
    "description",
    "fonts",
    "height",
    "identifier",
    "keywords",
    "languages",
    "license",
    "modified_at",
    "modified_by",
    "organization",
    "parse_error",
    "publisher",
    "references",
    "status",
    "subject",
    "subtitle",
    "summary",
    "title",
    "version",
    "warning",
    "width",
    "email_from",
    "email_to",
    "email_cc",
    "email_bcc",
    "date",
    "attachments",
    "table_count",
    "tables_summary",
    "quality_score",
}


def normalize_metadata(data: dict[str, Any] | None) -> Metadata:
    """Normalize any dict to proper Metadata TypedDict.

    Filters out invalid keys and ensures type safety.
    """
    if not data:
        return {}

    # Filter and return only valid metadata
    normalized: Metadata = {}
    for key, value in data.items():
        if key in _VALID_METADATA_KEYS and value is not None:
            normalized[key] = value  # type: ignore[literal-required]

    return normalized


@dataclass(frozen=True)
class Entity:
    """Represents an extracted entity with type, text, and position."""

    type: str
    """e.g., PERSON, ORGANIZATION, LOCATION, DATE, EMAIL, PHONE, or custom"""
    text: str
    """Extracted text"""
    start: int
    """Start character offset in the content"""
    end: int
    """End character offset in the content"""


@dataclass
class ExtractionResult:
    """The result of a file extraction."""

    content: str
    """The extracted content."""
    mime_type: str
    """The mime type of the extracted content. Is either text/plain or text/markdown."""
    metadata: Metadata
    """The metadata of the content."""
    tables: list[TableData] = field(default_factory=list)
    """Extracted tables. Is an empty list if 'extract_tables' is not set to True in the ExtractionConfig."""
    chunks: list[str] = field(default_factory=list)
    """The extracted content chunks. This is an empty list if 'chunk_content' is not set to True in the ExtractionConfig."""
    entities: list[Entity] | None = None
    """Extracted entities, if entity extraction is enabled."""
    keywords: list[tuple[str, float]] | None = None
    """Extracted keywords and their scores, if keyword extraction is enabled."""
    detected_languages: list[str] | None = None
    """Languages detected in the extracted content, if language detection is enabled."""
    document_type: str | None = None
    """Detected document type, if document type detection is enabled."""
    type_confidence: float | None = None
    """Confidence of the detected document type."""
    layout: DataFrame | None = field(default=None, repr=False, hash=False)
    """Internal layout data from OCR, not for public use."""

    def to_dict(self) -> dict[str, Any]:
        """Converts the ExtractionResult to a dictionary."""
        data = asdict(self)
        data.pop("layout", None)  # Exclude layout from the dictionary representation
        return data

    def export_tables_to_csv(self) -> list[str]:
        """Export all tables to CSV format.

        Returns:
            List of CSV strings, one per table
        """
        if not self.tables:
            return []

        from kreuzberg._utils._table import export_table_to_csv

        return [export_table_to_csv(table) for table in self.tables]

    def export_tables_to_tsv(self) -> list[str]:
        """Export all tables to TSV format.

        Returns:
            List of TSV strings, one per table
        """
        if not self.tables:
            return []

        from kreuzberg._utils._table import export_table_to_tsv

        return [export_table_to_tsv(table) for table in self.tables]

    def get_table_summaries(self) -> list[dict[str, Any]]:
        """Get structural information for all tables.

        Returns:
            List of table structure dictionaries
        """
        if not self.tables:
            return []

        from kreuzberg._utils._table import extract_table_structure_info

        return [extract_table_structure_info(table) for table in self.tables]


PostProcessingHook = Callable[[ExtractionResult], ExtractionResult | Awaitable[ExtractionResult]]
ValidationHook = Callable[[ExtractionResult], None | Awaitable[None]]


@dataclass(unsafe_hash=True)
class ExtractionConfig:
    """Represents configuration settings for an extraction process.

    This class encapsulates the configuration options for extracting text
    from images or documents using Optical Character Recognition (OCR). It
    provides options to customize the OCR behavior, select the backend
    engine, and configure engine-specific parameters.
    """

    force_ocr: bool = False
    """Whether to force OCR."""
    chunk_content: bool = False
    """Whether to chunk the content into smaller chunks."""
    extract_tables: bool = False
    """Whether to extract tables from the content. This requires the 'gmft' dependency."""
    max_chars: int = DEFAULT_MAX_CHARACTERS
    """The size of each chunk in characters."""
    max_overlap: int = DEFAULT_MAX_OVERLAP
    """The overlap between chunks in characters."""
    ocr_backend: OcrBackendType | None = "tesseract"
    """The OCR backend to use.

    Notes:
        - If set to 'None', OCR will not be performed.
    """
    ocr_config: TesseractConfig | PaddleOCRConfig | EasyOCRConfig | None = None
    """Configuration to pass to the OCR backend."""
    gmft_config: GMFTConfig | None = None
    """GMFT configuration."""
    post_processing_hooks: list[PostProcessingHook] | None = None
    """Post processing hooks to call after processing is done and before the final result is returned."""
    validators: list[ValidationHook] | None = None
    """Validation hooks to call after processing is done and before post-processing and result return."""
    extract_entities: bool = False
    """Whether to extract named entities from the content."""
    extract_keywords: bool = False
    """Whether to extract keywords from the content."""
    keyword_count: int = 10
    """Number of keywords to extract if extract_keywords is True."""
    custom_entity_patterns: frozenset[tuple[str, str]] | None = None
    """Custom entity patterns as a frozenset of (entity_type, regex_pattern) tuples."""
    auto_detect_language: bool = False
    """Whether to automatically detect language and configure OCR accordingly."""
    language_detection_config: LanguageDetectionConfig | None = None
    """Configuration for language detection. If None, uses default settings."""
    spacy_entity_extraction_config: SpacyEntityExtractionConfig | None = None
    """Configuration for spaCy entity extraction. If None, uses default settings."""
<<<<<<< HEAD
    auto_detect_document_type: bool = False
    """Whether to automatically detect the document type."""
    type_confidence_threshold: float = 0.7
    """Confidence threshold for document type detection."""
    document_classification_mode: Literal["text", "vision"] = "text"
    """The mode to use for document classification."""
=======
    enable_quality_processing: bool = True
    """Whether to apply quality post-processing to improve extraction results."""
>>>>>>> 02ede3aa

    def __post_init__(self) -> None:
        if self.custom_entity_patterns is not None and isinstance(self.custom_entity_patterns, dict):
            object.__setattr__(self, "custom_entity_patterns", frozenset(self.custom_entity_patterns.items()))
        if self.post_processing_hooks is not None and isinstance(self.post_processing_hooks, list):
            object.__setattr__(self, "post_processing_hooks", tuple(self.post_processing_hooks))
        if self.validators is not None and isinstance(self.validators, list):
            object.__setattr__(self, "validators", tuple(self.validators))
        from kreuzberg._ocr._easyocr import EasyOCRConfig
        from kreuzberg._ocr._paddleocr import PaddleOCRConfig
        from kreuzberg._ocr._tesseract import TesseractConfig

        if self.ocr_backend is None and self.ocr_config is not None:
            raise ValidationError("'ocr_backend' is None but 'ocr_config' is provided")

        if self.ocr_config is not None and (
            (self.ocr_backend == "tesseract" and not isinstance(self.ocr_config, TesseractConfig))
            or (self.ocr_backend == "easyocr" and not isinstance(self.ocr_config, EasyOCRConfig))
            or (self.ocr_backend == "paddleocr" and not isinstance(self.ocr_config, PaddleOCRConfig))
        ):
            raise ValidationError(
                "incompatible 'ocr_config' value provided for 'ocr_backend'",
                context={"ocr_backend": self.ocr_backend, "ocr_config": type(self.ocr_config).__name__},
            )

    def get_config_dict(self) -> dict[str, Any]:
        """Returns the OCR configuration object based on the backend specified.

        Returns:
            A dict of the OCR configuration or an empty dict if no backend is provided.
        """
        if self.ocr_backend is not None:
            if self.ocr_config is not None:
                return asdict(self.ocr_config)
            if self.ocr_backend == "tesseract":
                from kreuzberg._ocr._tesseract import TesseractConfig

                return asdict(TesseractConfig())
            if self.ocr_backend == "easyocr":
                from kreuzberg._ocr._easyocr import EasyOCRConfig

                return asdict(EasyOCRConfig())
            from kreuzberg._ocr._paddleocr import PaddleOCRConfig

            return asdict(PaddleOCRConfig())
        return {}<|MERGE_RESOLUTION|>--- conflicted
+++ resolved
@@ -330,17 +330,14 @@
     """Configuration for language detection. If None, uses default settings."""
     spacy_entity_extraction_config: SpacyEntityExtractionConfig | None = None
     """Configuration for spaCy entity extraction. If None, uses default settings."""
-<<<<<<< HEAD
     auto_detect_document_type: bool = False
     """Whether to automatically detect the document type."""
     type_confidence_threshold: float = 0.7
     """Confidence threshold for document type detection."""
     document_classification_mode: Literal["text", "vision"] = "text"
     """The mode to use for document classification."""
-=======
     enable_quality_processing: bool = True
     """Whether to apply quality post-processing to improve extraction results."""
->>>>>>> 02ede3aa
 
     def __post_init__(self) -> None:
         if self.custom_entity_patterns is not None and isinstance(self.custom_entity_patterns, dict):
