--- conflicted
+++ resolved
@@ -128,15 +128,12 @@
     """Extracted tables. Is an empty list if 'extract_tables' is not set to True in the ExtractionConfig."""
     chunks: list[str] = field(default_factory=list)
     """The extracted content chunks. This is an empty list if 'chunk_content' is not set to True in the ExtractionConfig."""
-<<<<<<< HEAD
     entities: list[Entity] | None = None
     """Extracted entities, if entity extraction is enabled."""
     keywords: list[tuple[str, float]] | None = None
     """Extracted keywords and their scores, if keyword extraction is enabled."""
-=======
     detected_languages: list[str] | None = None
     """Languages detected in the extracted content, if language detection is enabled."""
->>>>>>> 4862bcee
 
     def to_dict(self) -> dict[str, Any]:
         """Converts the ExtractionResult to a dictionary."""
@@ -181,7 +178,6 @@
     """Post processing hooks to call after processing is done and before the final result is returned."""
     validators: list[ValidationHook] | None = None
     """Validation hooks to call after processing is done and before post-processing and result return."""
-<<<<<<< HEAD
     extract_entities: bool = False
     """Whether to extract named entities from the content."""
     extract_keywords: bool = False
@@ -190,12 +186,10 @@
     """Number of keywords to extract if extract_keywords is True."""
     custom_entity_patterns: frozenset[tuple[str, str]] | None = None
     """Custom entity patterns as a frozenset of (entity_type, regex_pattern) tuples."""
-=======
     auto_detect_language: bool = False
     """Whether to automatically detect language and configure OCR accordingly."""
     language_detection_config: LanguageDetectionConfig | None = None
     """Configuration for language detection. If None, uses default settings."""
->>>>>>> 4862bcee
 
     def __post_init__(self) -> None:
         if self.custom_entity_patterns is not None and isinstance(self.custom_entity_patterns, dict):
