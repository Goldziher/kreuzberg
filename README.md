# Kreuzberg

[![Discord](https://img.shields.io/badge/Discord-Join%20our%20community-7289da)](https://discord.gg/pXxagNK2zN)
[![PyPI version](https://badge.fury.io/py/kreuzberg.svg)](https://badge.fury.io/py/kreuzberg)
[![Documentation](https://img.shields.io/badge/docs-GitHub_Pages-blue)](https://goldziher.github.io/kreuzberg/)
[![License: MIT](https://img.shields.io/badge/License-MIT-yellow.svg)](https://opensource.org/licenses/MIT)

<<<<<<< HEAD
Kreuzberg is a Python library for text extraction from documents. It provides a unified interface for extracting text from PDFs, images, office documents, and more, with both async and sync APIs.

## Why Kreuzberg?

- **Simple and Hassle-Free**: Clean API that just works, without complex configuration
- **Local Processing**: No external API calls or cloud dependencies required
- **Resource Efficient**: Lightweight processing without GPU requirements
- **Format Support**: Comprehensive support for documents, images, and text formats
- **Multiple OCR Engines**: Support for Tesseract, EasyOCR, and PaddleOCR
- **Metadata Extraction**: Get document metadata alongside text content
- **Table Extraction**: Extract tables from documents using the excellent GMFT library
- **Modern Python**: Built with async/await, type hints, and a functional-first approach
- **Permissive OSS**: MIT licensed with permissively licensed dependencies
=======
**High-performance Python library for text extraction from documents.** Extract text from PDFs, images, office documents, and more with both async and sync APIs.

📖 **[Complete Documentation](https://goldziher.github.io/kreuzberg/)**

## Why Kreuzberg?

- **🚀 Fastest Performance**: [Benchmarked](https://github.com/Goldziher/python-text-extraction-libs-benchmarks) as the fastest text extraction library
- **💾 Memory Efficient**: 14x smaller than alternatives (71MB vs 1GB+)
- **⚡ Dual APIs**: Only library with both sync and async support
- **🔧 Zero Configuration**: Works out of the box with sane defaults
- **🏠 Local Processing**: No cloud dependencies or external API calls
- **📦 Rich Format Support**: PDFs, images, Office docs, HTML, and more
- **🔍 Multiple OCR Engines**: Tesseract, EasyOCR, and PaddleOCR support
- **🐳 Production Ready**: CLI, REST API, and Docker images included
>>>>>>> 0114f19b

## Quick Start

### Installation

```bash
# Basic installation
pip install kreuzberg
<<<<<<< HEAD
=======

# With optional features
pip install "kreuzberg[cli,api]"        # CLI + REST API
pip install "kreuzberg[easyocr,gmft]"   # EasyOCR + table extraction
pip install "kreuzberg[all]"            # Everything
>>>>>>> 0114f19b
```

### System Dependencies

```bash
# Ubuntu/Debian
sudo apt-get install tesseract-ocr pandoc

# macOS
brew install tesseract pandoc

# Windows
choco install tesseract pandoc
```

### Basic Usage

```python
import asyncio
from kreuzberg import extract_file

async def main():
    # Extract from any document type
    result = await extract_file("document.pdf")
    print(result.content)
    print(result.metadata)

asyncio.run(main())
```

<<<<<<< HEAD
## Documentation
=======
## Deployment Options

### 🐳 Docker (Recommended)

```bash
# Run API server
docker run -p 8000:8000 goldziher/kreuzberg:3.4.0

# Extract files
curl -X POST http://localhost:8000/extract -F "data=@document.pdf"
```

Available variants: `3.4.0`, `3.4.0-easyocr`, `3.4.0-paddle`, `3.4.0-gmft`, `3.4.0-all`

### 🌐 REST API

```bash
# Install and run
pip install "kreuzberg[api]"
litestar --app kreuzberg._api.main:app run
>>>>>>> 0114f19b

# Health check
curl http://localhost:8000/health

<<<<<<< HEAD
- [Getting Started](https://goldziher.github.io/kreuzberg/getting-started/) - Installation and basic usage
- [User Guide](https://goldziher.github.io/kreuzberg/user-guide/) - In-depth usage information
- [API Reference](https://goldziher.github.io/kreuzberg/api-reference/) - Detailed API documentation
- [Examples](https://goldziher.github.io/kreuzberg/examples/) - Code examples for common use cases
- [OCR Configuration](https://goldziher.github.io/kreuzberg/user-guide/ocr-configuration/) - Configure OCR engines
- [OCR Backends](https://goldziher.github.io/kreuzberg/user-guide/ocr-backends/) - Choose the right OCR engine
=======
# Extract files
curl -X POST http://localhost:8000/extract -F "data=@file.pdf"
```
>>>>>>> 0114f19b

### 💻 Command Line

```bash
# Install CLI
pip install "kreuzberg[cli]"

# Extract to stdout
kreuzberg extract document.pdf

# JSON output with metadata
kreuzberg extract document.pdf --output-format json --show-metadata

# Batch processing
kreuzberg extract *.pdf --output-dir ./extracted/
```

## Supported Formats

| Category          | Formats                        |
| ----------------- | ------------------------------ |
| **Documents**     | PDF, DOCX, DOC, RTF, TXT, EPUB |
| **Images**        | JPG, PNG, TIFF, BMP, GIF, WEBP |
| **Spreadsheets**  | XLSX, XLS, CSV, ODS            |
| **Presentations** | PPTX, PPT, ODP                 |
| **Web**           | HTML, XML, MHTML               |
| **Archives**      | Support via extraction         |

<<<<<<< HEAD
## Contributing
=======
## Performance

**Fastest extraction speeds** with minimal resource usage:

| Library       | Speed          | Memory        | Size        | Success Rate |
| ------------- | -------------- | ------------- | ----------- | ------------ |
| **Kreuzberg** | ⚡ **Fastest** | 💾 **Lowest** | 📦 **71MB** | ✅ **100%**  |
| Unstructured  | 2-3x slower    | 2x higher     | 146MB       | 95%          |
| MarkItDown    | 3-4x slower    | 3x higher     | 251MB       | 90%          |
| Docling       | 4-5x slower    | 10x higher    | 1,032MB     | 85%          |

> **Rule of thumb**: Use async API for complex documents and batch processing (up to 4.5x faster)

## Documentation

### Quick Links

- [Installation Guide](https://goldziher.github.io/kreuzberg/getting-started/installation/) - Setup and dependencies
- [User Guide](https://goldziher.github.io/kreuzberg/user-guide/) - Comprehensive usage guide
- [API Reference](https://goldziher.github.io/kreuzberg/api-reference/) - Complete API documentation
- [Docker Guide](https://goldziher.github.io/kreuzberg/user-guide/docker/) - Container deployment
- [REST API](https://goldziher.github.io/kreuzberg/user-guide/api-server/) - HTTP endpoints
- [CLI Guide](https://goldziher.github.io/kreuzberg/cli/) - Command-line usage
- [OCR Configuration](https://goldziher.github.io/kreuzberg/user-guide/ocr-configuration/) - OCR engine setup

## Advanced Features

- **📊 Table Extraction**: Extract tables from PDFs with GMFT
- **🧩 Content Chunking**: Split documents for RAG applications
- **🎯 Custom Extractors**: Extend with your own document handlers
- **🔧 Configuration**: Flexible TOML-based configuration
- **🪝 Hooks**: Pre/post-processing customization
- **🌍 Multi-language OCR**: 100+ languages supported
- **⚙️ Metadata Extraction**: Rich document metadata
- **🔄 Batch Processing**: Efficient bulk document processing

## License

MIT License - see [LICENSE](LICENSE) for details.

______________________________________________________________________

<div align="center">
>>>>>>> 0114f19b

**[Documentation](https://goldziher.github.io/kreuzberg/) • [PyPI](https://pypi.org/project/kreuzberg/) • [Docker Hub](https://hub.docker.com/r/goldziher/kreuzberg) • [Discord](https://discord.gg/pXxagNK2zN)**

Made with ❤️ by the [Kreuzberg contributors](https://github.com/Goldziher/kreuzberg/graphs/contributors)

</div><|MERGE_RESOLUTION|>--- conflicted
+++ resolved
@@ -5,21 +5,6 @@
 [![Documentation](https://img.shields.io/badge/docs-GitHub_Pages-blue)](https://goldziher.github.io/kreuzberg/)
 [![License: MIT](https://img.shields.io/badge/License-MIT-yellow.svg)](https://opensource.org/licenses/MIT)
 
-<<<<<<< HEAD
-Kreuzberg is a Python library for text extraction from documents. It provides a unified interface for extracting text from PDFs, images, office documents, and more, with both async and sync APIs.
-
-## Why Kreuzberg?
-
-- **Simple and Hassle-Free**: Clean API that just works, without complex configuration
-- **Local Processing**: No external API calls or cloud dependencies required
-- **Resource Efficient**: Lightweight processing without GPU requirements
-- **Format Support**: Comprehensive support for documents, images, and text formats
-- **Multiple OCR Engines**: Support for Tesseract, EasyOCR, and PaddleOCR
-- **Metadata Extraction**: Get document metadata alongside text content
-- **Table Extraction**: Extract tables from documents using the excellent GMFT library
-- **Modern Python**: Built with async/await, type hints, and a functional-first approach
-- **Permissive OSS**: MIT licensed with permissively licensed dependencies
-=======
 **High-performance Python library for text extraction from documents.** Extract text from PDFs, images, office documents, and more with both async and sync APIs.
 
 📖 **[Complete Documentation](https://goldziher.github.io/kreuzberg/)**
@@ -34,7 +19,6 @@
 - **📦 Rich Format Support**: PDFs, images, Office docs, HTML, and more
 - **🔍 Multiple OCR Engines**: Tesseract, EasyOCR, and PaddleOCR support
 - **🐳 Production Ready**: CLI, REST API, and Docker images included
->>>>>>> 0114f19b
 
 ## Quick Start
 
@@ -43,14 +27,11 @@
 ```bash
 # Basic installation
 pip install kreuzberg
-<<<<<<< HEAD
-=======
 
 # With optional features
 pip install "kreuzberg[cli,api]"        # CLI + REST API
 pip install "kreuzberg[easyocr,gmft]"   # EasyOCR + table extraction
 pip install "kreuzberg[all]"            # Everything
->>>>>>> 0114f19b
 ```
 
 ### System Dependencies
@@ -81,9 +62,6 @@
 asyncio.run(main())
 ```
 
-<<<<<<< HEAD
-## Documentation
-=======
 ## Deployment Options
 
 ### 🐳 Docker (Recommended)
@@ -104,23 +82,13 @@
 # Install and run
 pip install "kreuzberg[api]"
 litestar --app kreuzberg._api.main:app run
->>>>>>> 0114f19b
 
 # Health check
 curl http://localhost:8000/health
 
-<<<<<<< HEAD
-- [Getting Started](https://goldziher.github.io/kreuzberg/getting-started/) - Installation and basic usage
-- [User Guide](https://goldziher.github.io/kreuzberg/user-guide/) - In-depth usage information
-- [API Reference](https://goldziher.github.io/kreuzberg/api-reference/) - Detailed API documentation
-- [Examples](https://goldziher.github.io/kreuzberg/examples/) - Code examples for common use cases
-- [OCR Configuration](https://goldziher.github.io/kreuzberg/user-guide/ocr-configuration/) - Configure OCR engines
-- [OCR Backends](https://goldziher.github.io/kreuzberg/user-guide/ocr-backends/) - Choose the right OCR engine
-=======
 # Extract files
 curl -X POST http://localhost:8000/extract -F "data=@file.pdf"
 ```
->>>>>>> 0114f19b
 
 ### 💻 Command Line
 
@@ -149,9 +117,6 @@
 | **Web**           | HTML, XML, MHTML               |
 | **Archives**      | Support via extraction         |
 
-<<<<<<< HEAD
-## Contributing
-=======
 ## Performance
 
 **Fastest extraction speeds** with minimal resource usage:
@@ -195,7 +160,6 @@
 ______________________________________________________________________
 
 <div align="center">
->>>>>>> 0114f19b
 
 **[Documentation](https://goldziher.github.io/kreuzberg/) • [PyPI](https://pypi.org/project/kreuzberg/) • [Docker Hub](https://hub.docker.com/r/goldziher/kreuzberg) • [Discord](https://discord.gg/pXxagNK2zN)**
 
