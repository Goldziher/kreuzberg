--- conflicted
+++ resolved
@@ -1,9 +1,3 @@
-<<<<<<< HEAD
 ```bash title="Bash"
-brew install kreuzberg
-=======
-```bash
 brew install kreuzberg-dev/tap/kreuzberg
->>>>>>> 0707d9f4
-
 ```